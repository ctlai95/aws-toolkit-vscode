/*!
 * Copyright Amazon.com, Inc. or its affiliates. All Rights Reserved.
 * SPDX-License-Identifier: Apache-2.0
 */

import { AWSError, EC2 } from 'aws-sdk'
import { AsyncCollection } from '../utilities/asyncCollection'
import { pageableToCollection } from '../utilities/collectionUtils'
import { IamInstanceProfile } from 'aws-sdk/clients/ec2'
import globals from '../extensionGlobals'
import { PromiseResult } from 'aws-sdk/lib/request'
<<<<<<< HEAD
=======
import { Timeout } from '../utilities/timeoutUtils'
import { showMessageWithCancel } from '../utilities/messages'
import { ToolkitError, isAwsError } from '../errors'
>>>>>>> c4f44622

export interface Ec2Instance extends EC2.Instance {
    name?: string
    status?: EC2.InstanceStateName
}

export class Ec2Client {
    public constructor(public readonly regionCode: string) {}

    private async createSdkClient(): Promise<EC2> {
        return await globals.sdkClientBuilder.createAwsService(EC2, undefined, this.regionCode)
    }

    public async getInstances(filters?: EC2.Filter[]): Promise<AsyncCollection<EC2.Instance>> {
        const client = await this.createSdkClient()

        const requester = async (request: EC2.DescribeInstancesRequest) => client.describeInstances(request).promise()
        const collection = pageableToCollection(
            requester,
            filters ? { Filters: filters } : {},
            'NextToken',
            'Reservations'
        )
        const extractedInstances = this.getInstancesFromReservations(collection)
<<<<<<< HEAD
        const instancesWithStatuses = await this.addStatusesToInstances(extractedInstances)
        const instancesWithNames = await this.addNamesToInstances(instancesWithStatuses)

        return instancesWithNames
    }

    protected async addStatusesToInstances(
        instances: AsyncCollection<EC2.Instance>
    ): Promise<AsyncCollection<EC2.Instance>> {
        return instances.map(async instance => {
            return { ...instance, status: await this.getInstanceStatus(instance.InstanceId!) }
        })
    }

    protected async addNamesToInstances(
        instances: AsyncCollection<EC2.Instance>
    ): Promise<AsyncCollection<EC2.Instance>> {
        return instances.map(instance => {
            return instanceHasName(instance!) ? { ...instance, name: lookupTagKey(instance!.Tags!, 'Name') } : instance!
        })
=======
        const instances = await this.updateInstancesDetail(extractedInstances)

        return instances
    }

    /** Updates status and name in-place for displaying to humans. */
    protected async updateInstancesDetail(
        instances: AsyncCollection<EC2.Instance>
    ): Promise<AsyncCollection<EC2.Instance>> {
        return instances
            .map(async instance => {
                return { ...instance, status: await this.getInstanceStatus(instance.InstanceId!) }
            })
            .map(instance => {
                return instanceHasName(instance!)
                    ? { ...instance, name: lookupTagKey(instance!.Tags!, 'Name') }
                    : instance!
            })
>>>>>>> c4f44622
    }

    public getInstancesFromReservations(
        reservations: AsyncCollection<EC2.ReservationList | undefined>
    ): AsyncCollection<EC2.Instance> {
        return reservations
            .flatten()
            .map(instanceList => instanceList?.Instances)
            .flatten()
            .filter(instance => instance!.InstanceId !== undefined)
    }

    public async getInstanceStatus(instanceId: string): Promise<EC2.InstanceStateName> {
        const client = await this.createSdkClient()
        const requester = async (request: EC2.DescribeInstanceStatusRequest) =>
            client.describeInstanceStatus(request).promise()

        const response = await pageableToCollection(
            requester,
            { InstanceIds: [instanceId], IncludeAllInstances: true },
            'NextToken',
            'InstanceStatuses'
        )
            .flatten()
            .map(instanceStatus => instanceStatus!.InstanceState!.Name!)
            .promise()

        return response[0]
    }

    public async isInstanceRunning(instanceId: string): Promise<boolean> {
        const status = await this.getInstanceStatus(instanceId)
        return status == 'running'
    }

    public getInstancesFilter(instanceIds: string[]): EC2.Filter[] {
        return [
            {
                Name: 'instance-id',
                Values: instanceIds,
            },
        ]
    }

<<<<<<< HEAD
=======
    private handleStatusError(instanceId: string, err: unknown) {
        if (isAwsError(err)) {
            throw new ToolkitError(`EC2: failed to change status of instance ${instanceId}`, {
                cause: err as Error,
            })
        } else {
            throw err
        }
    }

    public async ensureInstanceNotInStatus(instanceId: string, targetStatus: string) {
        const isAlreadyInStatus = (await this.getInstanceStatus(instanceId)) == targetStatus
        if (isAlreadyInStatus) {
            throw new ToolkitError(
                `EC2: Instance is currently ${targetStatus}. Unable to update status of ${instanceId}.`
            )
        }
    }

>>>>>>> c4f44622
    public async startInstance(instanceId: string): Promise<PromiseResult<EC2.StartInstancesResult, AWSError>> {
        const client = await this.createSdkClient()

        const response = await client.startInstances({ InstanceIds: [instanceId] }).promise()

        return response
    }

<<<<<<< HEAD
=======
    public async startInstanceWithCancel(instanceId: string): Promise<void> {
        const timeout = new Timeout(5000)

        await showMessageWithCancel(`EC2: Starting instance ${instanceId}`, timeout)

        try {
            await this.ensureInstanceNotInStatus(instanceId, 'running')
            await this.startInstance(instanceId)
        } catch (err) {
            this.handleStatusError(instanceId, err)
        } finally {
            timeout.cancel()
        }
    }

>>>>>>> c4f44622
    public async stopInstance(instanceId: string): Promise<PromiseResult<EC2.StopInstancesResult, AWSError>> {
        const client = await this.createSdkClient()

        const response = await client.stopInstances({ InstanceIds: [instanceId] }).promise()

        return response
    }

<<<<<<< HEAD
=======
    public async stopInstanceWithCancel(instanceId: string): Promise<void> {
        const timeout = new Timeout(5000)

        await showMessageWithCancel(`EC2: Stopping instance ${instanceId}`, timeout)

        try {
            await this.ensureInstanceNotInStatus(instanceId, 'stopped')
            await this.stopInstance(instanceId)
        } catch (err) {
            this.handleStatusError(instanceId, err)
        } finally {
            timeout.cancel()
        }
    }

>>>>>>> c4f44622
    public async rebootInstance(instanceId: string): Promise<void> {
        const client = await this.createSdkClient()

        await client.rebootInstances({ InstanceIds: [instanceId] }).promise()
    }

<<<<<<< HEAD
=======
    public async rebootInstanceWithCancel(instanceId: string): Promise<void> {
        const timeout = new Timeout(5000)

        await showMessageWithCancel(`EC2: Rebooting instance ${instanceId}`, timeout)

        try {
            await this.rebootInstance(instanceId)
        } catch (err) {
            this.handleStatusError(instanceId, err)
        } finally {
            timeout.cancel()
        }
    }

>>>>>>> c4f44622
    /**
     * Retrieve IAM Association for a given EC2 instance.
     * @param instanceId target EC2 instance ID
     * @returns IAM Association for instance
     */
    private async getIamInstanceProfileAssociation(instanceId: string): Promise<EC2.IamInstanceProfileAssociation> {
        const client = await this.createSdkClient()
        const instanceFilter = this.getInstancesFilter([instanceId])
        const requester = async (request: EC2.DescribeIamInstanceProfileAssociationsRequest) =>
            client.describeIamInstanceProfileAssociations(request).promise()
        const response = await pageableToCollection(
            requester,
            { Filters: instanceFilter },
            'NextToken',
            'IamInstanceProfileAssociations'
        )
            .flatten()
            .filter(association => association !== undefined)
            .promise()

        return response[0]!
    }

    /**
     * Gets the IAM Instance Profile (not role) attached to given EC2 instance.
     * @param instanceId target EC2 instance ID
     * @returns IAM Instance Profile associated with instance or undefined if none exists.
     */
    public async getAttachedIamInstanceProfile(instanceId: string): Promise<IamInstanceProfile | undefined> {
        const association = await this.getIamInstanceProfileAssociation(instanceId)
        return association ? association.IamInstanceProfile : undefined
    }
}

export function getNameOfInstance(instance: EC2.Instance): string | undefined {
    return instanceHasName(instance) ? lookupTagKey(instance.Tags!, 'Name')! : undefined
}

export function instanceHasName(instance: EC2.Instance): boolean {
    return instance.Tags !== undefined && instance.Tags.filter(tag => tag.Key === 'Name').length != 0
}

function lookupTagKey(tags: EC2.Tag[], targetKey: string) {
    return tags.filter(tag => tag.Key === targetKey)[0].Value
}<|MERGE_RESOLUTION|>--- conflicted
+++ resolved
@@ -9,12 +9,9 @@
 import { IamInstanceProfile } from 'aws-sdk/clients/ec2'
 import globals from '../extensionGlobals'
 import { PromiseResult } from 'aws-sdk/lib/request'
-<<<<<<< HEAD
-=======
 import { Timeout } from '../utilities/timeoutUtils'
 import { showMessageWithCancel } from '../utilities/messages'
 import { ToolkitError, isAwsError } from '../errors'
->>>>>>> c4f44622
 
 export interface Ec2Instance extends EC2.Instance {
     name?: string
@@ -39,28 +36,6 @@
             'Reservations'
         )
         const extractedInstances = this.getInstancesFromReservations(collection)
-<<<<<<< HEAD
-        const instancesWithStatuses = await this.addStatusesToInstances(extractedInstances)
-        const instancesWithNames = await this.addNamesToInstances(instancesWithStatuses)
-
-        return instancesWithNames
-    }
-
-    protected async addStatusesToInstances(
-        instances: AsyncCollection<EC2.Instance>
-    ): Promise<AsyncCollection<EC2.Instance>> {
-        return instances.map(async instance => {
-            return { ...instance, status: await this.getInstanceStatus(instance.InstanceId!) }
-        })
-    }
-
-    protected async addNamesToInstances(
-        instances: AsyncCollection<EC2.Instance>
-    ): Promise<AsyncCollection<EC2.Instance>> {
-        return instances.map(instance => {
-            return instanceHasName(instance!) ? { ...instance, name: lookupTagKey(instance!.Tags!, 'Name') } : instance!
-        })
-=======
         const instances = await this.updateInstancesDetail(extractedInstances)
 
         return instances
@@ -79,7 +54,6 @@
                     ? { ...instance, name: lookupTagKey(instance!.Tags!, 'Name') }
                     : instance!
             })
->>>>>>> c4f44622
     }
 
     public getInstancesFromReservations(
@@ -124,8 +98,6 @@
         ]
     }
 
-<<<<<<< HEAD
-=======
     private handleStatusError(instanceId: string, err: unknown) {
         if (isAwsError(err)) {
             throw new ToolkitError(`EC2: failed to change status of instance ${instanceId}`, {
@@ -145,7 +117,6 @@
         }
     }
 
->>>>>>> c4f44622
     public async startInstance(instanceId: string): Promise<PromiseResult<EC2.StartInstancesResult, AWSError>> {
         const client = await this.createSdkClient()
 
@@ -154,8 +125,6 @@
         return response
     }
 
-<<<<<<< HEAD
-=======
     public async startInstanceWithCancel(instanceId: string): Promise<void> {
         const timeout = new Timeout(5000)
 
@@ -171,7 +140,6 @@
         }
     }
 
->>>>>>> c4f44622
     public async stopInstance(instanceId: string): Promise<PromiseResult<EC2.StopInstancesResult, AWSError>> {
         const client = await this.createSdkClient()
 
@@ -180,8 +148,6 @@
         return response
     }
 
-<<<<<<< HEAD
-=======
     public async stopInstanceWithCancel(instanceId: string): Promise<void> {
         const timeout = new Timeout(5000)
 
@@ -197,15 +163,12 @@
         }
     }
 
->>>>>>> c4f44622
     public async rebootInstance(instanceId: string): Promise<void> {
         const client = await this.createSdkClient()
 
         await client.rebootInstances({ InstanceIds: [instanceId] }).promise()
     }
 
-<<<<<<< HEAD
-=======
     public async rebootInstanceWithCancel(instanceId: string): Promise<void> {
         const timeout = new Timeout(5000)
 
@@ -220,7 +183,6 @@
         }
     }
 
->>>>>>> c4f44622
     /**
      * Retrieve IAM Association for a given EC2 instance.
      * @param instanceId target EC2 instance ID
