--- conflicted
+++ resolved
@@ -44,14 +44,17 @@
 import { extractCodeBlockLanguage } from '../../../../shared/markdown'
 import { extractAuthFollowUp } from '../../../../amazonq/util/authUtils'
 import { helpMessage } from '../../../../amazonq/webview/ui/texts/constants'
-<<<<<<< HEAD
-import { ChatItem, ChatItemButton, ChatItemFormItem, DetailedList, MynahUIDataModel } from '@aws/mynah-ui'
+import {
+    ChatItem,
+    ChatItemButton,
+    ChatItemContent,
+    ChatItemFormItem,
+    MynahIconsType,
+    DetailedList,
+    MynahUIDataModel,
+} from '@aws/mynah-ui'
 import { Database } from '../../../../shared/db/chatDb/chatDb'
 import { TabType } from '../../../../amazonq/webview/ui/storages/tabsStorage'
-
-export type StaticTextResponseType = 'quick-action-help' | 'onboarding-help' | 'transform' | 'help'
-=======
-import { ChatItemButton, ChatItemContent, ChatItemFormItem, MynahIconsType, MynahUIDataModel } from '@aws/mynah-ui'
 import { ChatHistoryManager } from '../../../storages/chatHistory'
 import { ToolType, ToolUtils } from '../../../tools/toolUtils'
 import { ChatStream } from '../../../tools/chatStream'
@@ -69,7 +72,6 @@
     | 'transform'
     | 'help'
     | 'reject-shell-command'
->>>>>>> 1667c944
 
 export type MessengerResponseType = {
     $metadata: { requestId?: string; httpStatusCode?: number }
