/*!
 * Copyright 2019 Amazon.com, Inc. or its affiliates. All Rights Reserved.
 * SPDX-License-Identifier: Apache-2.0
 */

import { ECS } from 'aws-sdk'
import { ext } from '../extensionGlobals'
import { getLogger } from '../logger'
import { ClassToInterfaceType } from '../utilities/tsUtils'

export type EcsClient = ClassToInterfaceType<DefaultEcsClient>

<<<<<<< HEAD
export type ServicesAndToken = {
    services: ECS.Service[]
    nextToken?: string
}

export type ClustersAndToken = {
    clusters: ECS.Cluster[]
    nextToken?: string
}

const MAX_RESULTS = 50
=======
export type EcsResourceAndToken = {
    resource: ECS.Cluster[] | ECS.Service[]
    nextToken?: string
}

const MAX_RESULTS_PER_RESPONSE = 100
>>>>>>> 8a814ca1
export class DefaultEcsClient {
    public constructor(public readonly regionCode: string) {}

    public async listClusters(nextToken?: string): Promise<EcsResourceAndToken> {
        const sdkClient = await this.createSdkClient()
<<<<<<< HEAD
        const clusterArnList = await sdkClient.listClusters({ maxResults: MAX_RESULTS, nextToken }).promise()
        try {
            const clusterResponse = await sdkClient.describeClusters({ clusters: clusterArnList.clusterArns }).promise()
            const response: ClustersAndToken = {
                clusters: clusterResponse.clusters!,
=======
        const clusterArnList = await sdkClient
            .listClusters({ maxResults: MAX_RESULTS_PER_RESPONSE, nextToken })
            .promise()
        if (clusterArnList.clusterArns?.length === 0) {
            return { resource: [] }
        }
        try {
            const clusterResponse = await sdkClient.describeClusters({ clusters: clusterArnList.clusterArns }).promise()
            const response: EcsResourceAndToken = {
                resource: clusterResponse.clusters!,
>>>>>>> 8a814ca1
                nextToken: clusterArnList.nextToken,
            }
            return response
        } catch (error) {
            getLogger().error('ecs: Failed to list clusters: %s', error)
            throw error
        }
    }

    public async listServices(cluster: string, nextToken?: string): Promise<EcsResourceAndToken> {
        const sdkClient = await this.createSdkClient()
        const serviceArnList = await sdkClient
<<<<<<< HEAD
            .listServices({ cluster: cluster, maxResults: MAX_RESULTS, nextToken })
            .promise()
=======
            .listServices({ cluster: cluster, maxResults: MAX_RESULTS_PER_RESPONSE, nextToken })
            .promise()
        if (serviceArnList.serviceArns?.length === 0) {
            return { resource: [] }
        }
>>>>>>> 8a814ca1
        try {
            const serviceResponse = await sdkClient
                .describeServices({ services: serviceArnList.serviceArns!, cluster: cluster })
                .promise()
<<<<<<< HEAD
            const response: ServicesAndToken = {
                services: serviceResponse.services!,
=======
            const response: EcsResourceAndToken = {
                resource: serviceResponse.services!,
>>>>>>> 8a814ca1
                nextToken: serviceArnList.nextToken,
            }
            return response
        } catch (error) {
            getLogger().error('ecs: Failed to list services for cluster %s: %O', cluster, error)
            throw error
        }
    }

    public async listContainerNames(taskDefinition: string): Promise<string[]> {
        const sdkClient = await this.createSdkClient()
        try {
            const describeTaskDefinitionResponse = await sdkClient.describeTaskDefinition({ taskDefinition }).promise()
            const containerNames = describeTaskDefinitionResponse.taskDefinition?.containerDefinitions?.map(cd => {
                return cd.name ?? ''
            })
            return containerNames ?? []
        } catch (error) {
            getLogger().error('ecs: Failed to list containers for task definition %s: %O', taskDefinition, error)
            throw error
        }
    }

    public async listTasks(cluster: string, serviceName: string): Promise<string[]> {
        const sdkClient = await this.createSdkClient()

        const params: ECS.ListTasksRequest = { cluster: cluster, serviceName: serviceName, desiredStatus: 'RUNNING' }
        console.log(params)
        try {
            const listTasksResponse = await sdkClient.listTasks(params).promise()
            console.log(listTasksResponse)
            return listTasksResponse.taskArns ?? []
        } catch (error) {
            getLogger().error(`ecs: Failed to get tasks for Cluster ${cluster} and Service ${serviceName}: `)
            throw error
        }
    }

    protected async createSdkClient(): Promise<ECS> {
        return await ext.sdkClientBuilder.createAwsService(ECS, undefined, this.regionCode)
    }
}<|MERGE_RESOLUTION|>--- conflicted
+++ resolved
@@ -10,38 +10,17 @@
 
 export type EcsClient = ClassToInterfaceType<DefaultEcsClient>
 
-<<<<<<< HEAD
-export type ServicesAndToken = {
-    services: ECS.Service[]
-    nextToken?: string
-}
-
-export type ClustersAndToken = {
-    clusters: ECS.Cluster[]
-    nextToken?: string
-}
-
-const MAX_RESULTS = 50
-=======
 export type EcsResourceAndToken = {
     resource: ECS.Cluster[] | ECS.Service[]
     nextToken?: string
 }
 
 const MAX_RESULTS_PER_RESPONSE = 100
->>>>>>> 8a814ca1
 export class DefaultEcsClient {
     public constructor(public readonly regionCode: string) {}
 
     public async listClusters(nextToken?: string): Promise<EcsResourceAndToken> {
         const sdkClient = await this.createSdkClient()
-<<<<<<< HEAD
-        const clusterArnList = await sdkClient.listClusters({ maxResults: MAX_RESULTS, nextToken }).promise()
-        try {
-            const clusterResponse = await sdkClient.describeClusters({ clusters: clusterArnList.clusterArns }).promise()
-            const response: ClustersAndToken = {
-                clusters: clusterResponse.clusters!,
-=======
         const clusterArnList = await sdkClient
             .listClusters({ maxResults: MAX_RESULTS_PER_RESPONSE, nextToken })
             .promise()
@@ -52,7 +31,6 @@
             const clusterResponse = await sdkClient.describeClusters({ clusters: clusterArnList.clusterArns }).promise()
             const response: EcsResourceAndToken = {
                 resource: clusterResponse.clusters!,
->>>>>>> 8a814ca1
                 nextToken: clusterArnList.nextToken,
             }
             return response
@@ -65,27 +43,17 @@
     public async listServices(cluster: string, nextToken?: string): Promise<EcsResourceAndToken> {
         const sdkClient = await this.createSdkClient()
         const serviceArnList = await sdkClient
-<<<<<<< HEAD
-            .listServices({ cluster: cluster, maxResults: MAX_RESULTS, nextToken })
-            .promise()
-=======
             .listServices({ cluster: cluster, maxResults: MAX_RESULTS_PER_RESPONSE, nextToken })
             .promise()
         if (serviceArnList.serviceArns?.length === 0) {
             return { resource: [] }
         }
->>>>>>> 8a814ca1
         try {
             const serviceResponse = await sdkClient
                 .describeServices({ services: serviceArnList.serviceArns!, cluster: cluster })
                 .promise()
-<<<<<<< HEAD
-            const response: ServicesAndToken = {
-                services: serviceResponse.services!,
-=======
             const response: EcsResourceAndToken = {
                 resource: serviceResponse.services!,
->>>>>>> 8a814ca1
                 nextToken: serviceArnList.nextToken,
             }
             return response
