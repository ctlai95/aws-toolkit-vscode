--- conflicted
+++ resolved
@@ -6,11 +6,8 @@
 import { ConversationState, CursorState, DocumentSymbol, SymbolType, TextDocument } from '@amzn/codewhisperer-streaming'
 import { AdditionalContentEntryAddition, ChatTriggerType, RelevantTextDocumentAddition, TriggerPayload } from '../model'
 import { undefinedIfEmpty } from '../../../../shared/utilities/textUtilities'
-<<<<<<< HEAD
 import { tools } from '../../../constants'
-=======
 import { getLogger } from '../../../../shared/logger/logger'
->>>>>>> 24b45716
 
 const fqnNameSizeDownLimit = 1
 const fqnNameSizeUpLimit = 256
@@ -161,14 +158,8 @@
                         editorState: {
                             document,
                             cursorState,
-<<<<<<< HEAD
-                            relevantDocuments,
-                            useRelevantDocuments,
-                            // TODO: Need workspace folders here after model update.
-=======
                             relevantDocuments: triggerPayload.relevantTextDocuments,
                             useRelevantDocuments: triggerPayload.useRelevantDocuments,
->>>>>>> 24b45716
                         },
                         additionalContext: triggerPayload.additionalContents,
                         tools,
