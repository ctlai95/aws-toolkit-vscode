{
    "compilerOptions": {
        "baseUrl": ".",
        "paths": {
            "*": ["types/*"]
        },
        "incremental": true,
        "module": "commonjs",
        "target": "es6",
        "outDir": "dist",
        "lib": ["dom", "es6", "esnext.asynciterable"],
        "sourceMap": true,
        "moduleResolution": "node",
        "rootDirs": ["src", "third-party"],
        "resolveJsonModule": true,
        /* Strict Type-Checking Option */
        "strict": true /* enable all strict type-checking options */,
        /* Additional Checks */
        "noUnusedLocals": true /* Report errors on unused locals. */
        // "noImplicitReturns": true, /* Report error when not all code paths in function return a value. */
        // "noFallthroughCasesInSwitch": true, /* Report errors for fallthrough cases in switch statement. */
        // "noUnusedParameters": true,  /* Report errors on unused parameters. */
    },
<<<<<<< HEAD
    "exclude": ["node_modules", ".vscode-test", "src/integrationTest-samples", "aws-ssm-document-language-service"]
=======
    "exclude": ["node_modules", ".vscode-test", "src/testFixtures"]
>>>>>>> b71ad9e0
}<|MERGE_RESOLUTION|>--- conflicted
+++ resolved
@@ -21,9 +21,5 @@
         // "noFallthroughCasesInSwitch": true, /* Report errors for fallthrough cases in switch statement. */
         // "noUnusedParameters": true,  /* Report errors on unused parameters. */
     },
-<<<<<<< HEAD
-    "exclude": ["node_modules", ".vscode-test", "src/integrationTest-samples", "aws-ssm-document-language-service"]
-=======
-    "exclude": ["node_modules", ".vscode-test", "src/testFixtures"]
->>>>>>> b71ad9e0
+    "exclude": ["node_modules", ".vscode-test", "src/testFixtures", "aws-ssm-document-language-service"]
 }