--- conflicted
+++ resolved
@@ -15,11 +15,8 @@
     | 'insert_code_at_cursor_position'
     | 'stop-response'
     | 'trigger-tabID-received'
-<<<<<<< HEAD
     | 'chat-item-voted'
     | 'chat-item-feedback'
-=======
     | 'clear'
->>>>>>> db84a1c8
 
 export type ExtensionMessage = Record<string, any> & { command: MessageCommand }