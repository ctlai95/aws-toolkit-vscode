/*!
 * Copyright Amazon.com, Inc. or its affiliates. All Rights Reserved.
 * SPDX-License-Identifier: Apache-2.0
 */

import * as vscode from 'vscode'
import { ExtensionContext } from 'vscode'
import { telemetry } from 'aws-core-vscode/telemetry'
import { AuthUtil } from 'aws-core-vscode/codewhisperer'
import { Commands, placeholder } from 'aws-core-vscode/shared'
import * as amazonq from 'aws-core-vscode/amazonq'

export async function activate(context: ExtensionContext) {
    const appInitContext = amazonq.DefaultAmazonQAppInitContext.instance
    await amazonq.TryChatCodeLensProvider.register(appInitContext.onDidChangeAmazonQVisibility.event)

<<<<<<< HEAD
    const setupLsp = funcUtil.debounce(async () => {
        void amazonq.LspController.instance.trySetupLsp(context, {
            startUrl: AuthUtil.instance.connection?.startUrl,
            maxIndexSize: CodeWhispererSettings.instance.getMaxIndexSize(),
            isVectorIndexEnabled: false,
        })
    }, 5000)

=======
>>>>>>> a814ee0c
    context.subscriptions.push(
        amazonq.focusAmazonQChatWalkthrough.register(),
        amazonq.walkthroughInlineSuggestionsExample.register(),
        amazonq.walkthroughSecurityScanExample.register(),
        amazonq.openAmazonQWalkthrough.register(),
        amazonq.listCodeWhispererCommandsWalkthrough.register(),
        amazonq.focusAmazonQPanel.register(),
        amazonq.focusAmazonQPanelKeybinding.register(),
        amazonq.tryChatCodeLensCommand.register()
    )

    Commands.register('aws.amazonq.learnMore', () => {
        void vscode.env.openExternal(vscode.Uri.parse(amazonq.amazonQHelpUrl))
    })

    void setupAuthNotification()
}

/**
 * Display a notification to user for Log In.
 *
 * Authentication Notification is displayed when:
 * - User is not authenticated
 * - Once every session
 *
 */
async function setupAuthNotification() {
    let notificationDisplayed = false // Auth Notification should be displayed only once.
    await tryShowNotification()

    async function tryShowNotification() {
        // Do not show the notification if the IDE starts and user is already authenticated.
        if (AuthUtil.instance.isConnected()) {
            notificationDisplayed = true
        }

        if (notificationDisplayed) {
            return
        }

        const source = 'authNotification'
        const buttonAction = 'Sign In'
        notificationDisplayed = true

        telemetry.toolkit_showNotification.emit({
            component: 'editor',
            id: source,
            reason: 'notLoggedIn',
            result: 'Succeeded',
        })
        const selection = await vscode.window.showWarningMessage('Start using Amazon Q', buttonAction)

        if (selection === buttonAction) {
            void amazonq.focusAmazonQPanel.execute(placeholder, source)
        }
    }
}<|MERGE_RESOLUTION|>--- conflicted
+++ resolved
@@ -14,17 +14,6 @@
     const appInitContext = amazonq.DefaultAmazonQAppInitContext.instance
     await amazonq.TryChatCodeLensProvider.register(appInitContext.onDidChangeAmazonQVisibility.event)
 
-<<<<<<< HEAD
-    const setupLsp = funcUtil.debounce(async () => {
-        void amazonq.LspController.instance.trySetupLsp(context, {
-            startUrl: AuthUtil.instance.connection?.startUrl,
-            maxIndexSize: CodeWhispererSettings.instance.getMaxIndexSize(),
-            isVectorIndexEnabled: false,
-        })
-    }, 5000)
-
-=======
->>>>>>> a814ee0c
     context.subscriptions.push(
         amazonq.focusAmazonQChatWalkthrough.register(),
         amazonq.walkthroughInlineSuggestionsExample.register(),
