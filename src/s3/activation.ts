/*!
 * Copyright 2020 Amazon.com, Inc. or its affiliates. All Rights Reserved.
 * SPDX-License-Identifier: Apache-2.0
 */

import * as vscode from 'vscode'
import { copyPathCommand } from './commands/copyPath'
import { createBucketCommand } from './commands/createBucket'
import { createFolderCommand } from './commands/createFolder'
import { deleteBucketCommand } from './commands/deleteBucket'
import { deleteFileCommand } from './commands/deleteFile'
import { downloadFileAsCommand } from './commands/downloadFileAs'
import { openFileCommand } from './commands/openFile'
import { uploadFileCommand } from './commands/uploadFile'
import { uploadFileToParentCommand } from './commands/uploadFileToParent'
import { S3BucketNode } from './explorer/s3BucketNode'
import { S3FolderNode } from './explorer/s3FolderNode'
import { S3Node } from './explorer/s3Nodes'
import { S3FileNode } from './explorer/s3FileNode'
import { ext } from '../shared/extensionGlobals'
<<<<<<< HEAD
import { ExtContext } from '../shared/extensions'
=======
import { FileViewerManager } from './util/fileViewerManager'
import { ExtContext } from '../shared/extensions'

>>>>>>> ec3faa41

/**
 * Activates S3 components.
 */
<<<<<<< HEAD
export async function activate(ctx: ExtContext): Promise<void> {
=======

export async function activate(ctx: ExtContext): Promise<void> {
    ext.fileViewerManager = new FileViewerManager()
>>>>>>> ec3faa41
    ctx.extensionContext.subscriptions.push(
        vscode.commands.registerCommand('aws.s3.copyPath', async (node: S3FolderNode | S3FileNode) => {
            await copyPathCommand(node)
        }),
        vscode.commands.registerCommand('aws.s3.downloadFileAs', async (node: S3FileNode) => {
            await downloadFileAsCommand(node)
        }),
        vscode.commands.registerCommand('aws.s3.openFile', async (node: S3FileNode) => {
            await openFileCommand(node)
        }),
        vscode.commands.registerCommand('aws.s3.uploadFile', async (node: S3BucketNode | S3FolderNode) => {
            if (!node) {
                const awsContext = ctx.awsContext
                const regionCode = awsContext.getCredentialDefaultRegion()
                const s3Client = ext.toolkitClientBuilder.createS3Client(regionCode)
                const document = vscode.window.activeTextEditor?.document.uri
                await uploadFileCommand(s3Client, document)
            } else {
                await uploadFileCommand(node.s3, node)
            }
        }),
        vscode.commands.registerCommand('aws.s3.uploadFileToParent', async (node: S3FileNode) => {
            await uploadFileToParentCommand(node)
        }),
        vscode.commands.registerCommand('aws.s3.createBucket', async (node: S3Node) => {
            await createBucketCommand(node)
        }),
        vscode.commands.registerCommand('aws.s3.createFolder', async (node: S3BucketNode | S3FolderNode) => {
            await createFolderCommand(node)
        }),
        vscode.commands.registerCommand('aws.s3.deleteBucket', async (node: S3BucketNode) => {
            await deleteBucketCommand(node)
        }),
        vscode.commands.registerCommand('aws.s3.deleteFile', async (node: S3FileNode) => {
            await deleteFileCommand(node)
        })
    )
}<|MERGE_RESOLUTION|>--- conflicted
+++ resolved
@@ -18,24 +18,15 @@
 import { S3Node } from './explorer/s3Nodes'
 import { S3FileNode } from './explorer/s3FileNode'
 import { ext } from '../shared/extensionGlobals'
-<<<<<<< HEAD
-import { ExtContext } from '../shared/extensions'
-=======
 import { FileViewerManager } from './util/fileViewerManager'
 import { ExtContext } from '../shared/extensions'
-
->>>>>>> ec3faa41
 
 /**
  * Activates S3 components.
  */
-<<<<<<< HEAD
-export async function activate(ctx: ExtContext): Promise<void> {
-=======
 
 export async function activate(ctx: ExtContext): Promise<void> {
     ext.fileViewerManager = new FileViewerManager()
->>>>>>> ec3faa41
     ctx.extensionContext.subscriptions.push(
         vscode.commands.registerCommand('aws.s3.copyPath', async (node: S3FolderNode | S3FileNode) => {
             await copyPathCommand(node)
