--- conflicted
+++ resolved
@@ -6,11 +6,7 @@
 import { Ec2Prompter, instanceFilter } from '../../ec2/prompter'
 import { Ec2Instance } from '../../shared/clients/ec2Client'
 import { RegionSubmenuResponse } from '../../shared/ui/common/regionSubmenu'
-<<<<<<< HEAD
-import { getIconForInstanceStatus } from '../../ec2/utils'
-=======
 import { getIconCode } from '../../ec2/utils'
->>>>>>> 225ec0b8
 import { Ec2Selection } from '../../ec2/prompter'
 import { AsyncCollection } from '../../shared/utilities/asyncCollection'
 import { intoCollection } from '../../shared/utilities/collectionUtils'
@@ -63,11 +59,7 @@
 
             const result = prompter.testAsQuickPickItem(testInstance)
             const expected = {
-<<<<<<< HEAD
-                label: `${getIconForInstanceStatus(testInstance)} \t ${testInstance.name}`,
-=======
                 label: `$(${getIconCode(testInstance)}) \t ${testInstance.name}`,
->>>>>>> 225ec0b8
                 detail: testInstance.InstanceId,
                 data: testInstance.InstanceId,
             }
@@ -81,11 +73,7 @@
 
             const result = prompter.testAsQuickPickItem(testInstance)
             const expected = {
-<<<<<<< HEAD
-                label: `${getIconForInstanceStatus(testInstance)} \t (no name)`,
-=======
                 label: `$(${getIconCode(testInstance)}) \t (no name)`,
->>>>>>> 225ec0b8
                 detail: testInstance.InstanceId,
                 data: testInstance.InstanceId,
             }
@@ -151,29 +139,17 @@
         it('returns items mapped to QuickPick items without filter', async function () {
             const expected = [
                 {
-<<<<<<< HEAD
-                    label: `${getIconForInstanceStatus(prompter.instances[0])} \t ${prompter.instances[0].name!}`,
-=======
                     label: `$(${getIconCode(prompter.instances[0])}) \t ${prompter.instances[0].name!}`,
->>>>>>> 225ec0b8
                     detail: prompter.instances[0].InstanceId!,
                     data: prompter.instances[0].InstanceId!,
                 },
                 {
-<<<<<<< HEAD
-                    label: `${getIconForInstanceStatus(prompter.instances[1])} \t ${prompter.instances[1].name!}`,
-=======
                     label: `$(${getIconCode(prompter.instances[1])}) \t ${prompter.instances[1].name!}`,
->>>>>>> 225ec0b8
                     detail: prompter.instances[1].InstanceId!,
                     data: prompter.instances[1].InstanceId!,
                 },
                 {
-<<<<<<< HEAD
-                    label: `${getIconForInstanceStatus(prompter.instances[2])} \t ${prompter.instances[2].name!}`,
-=======
                     label: `$(${getIconCode(prompter.instances[2])}) \t ${prompter.instances[2].name!}`,
->>>>>>> 225ec0b8
                     detail: prompter.instances[2].InstanceId!,
                     data: prompter.instances[2].InstanceId!,
                 },
@@ -188,20 +164,12 @@
 
             const expected = [
                 {
-<<<<<<< HEAD
-                    label: `${getIconForInstanceStatus(prompter.instances[0])} \t ${prompter.instances[0].name!}`,
-=======
                     label: `$(${getIconCode(prompter.instances[0])}) \t ${prompter.instances[0].name!}`,
->>>>>>> 225ec0b8
                     detail: prompter.instances[0].InstanceId!,
                     data: prompter.instances[0].InstanceId!,
                 },
                 {
-<<<<<<< HEAD
-                    label: `${getIconForInstanceStatus(prompter.instances[2])} \t ${prompter.instances[2].name!}`,
-=======
                     label: `$(${getIconCode(prompter.instances[2])}) \t ${prompter.instances[2].name!}`,
->>>>>>> 225ec0b8
                     detail: prompter.instances[2].InstanceId!,
                     data: prompter.instances[2].InstanceId!,
                 },
