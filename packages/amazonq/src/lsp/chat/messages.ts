--- conflicted
+++ resolved
@@ -94,8 +94,6 @@
         const telemetryName: string = e.name
 
         if (telemetryName in telemetry) {
-<<<<<<< HEAD
-=======
             switch (telemetryName) {
                 case 'codewhisperer_serviceInvocation': {
                     // this feature is entirely client side right now
@@ -104,7 +102,6 @@
                     break
                 }
             }
->>>>>>> a814ee0c
             languageClient.info(`[Telemetry] Emitting ${telemetryName} telemetry: ${JSON.stringify(e.data)}`)
             telemetry[telemetryName as keyof TelemetryBase].emit(e.data)
         }
