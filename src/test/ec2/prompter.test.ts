/*!
 * Copyright Amazon.com, Inc. or its affiliates. All Rights Reserved.
 * SPDX-License-Identifier: Apache-2.0
 */
import * as assert from 'assert'
import { Ec2Prompter, instanceFilter } from '../../ec2/prompter'
import { Ec2Instance } from '../../shared/clients/ec2Client'
import { RegionSubmenuResponse } from '../../shared/ui/common/regionSubmenu'
import { getIconCode } from '../../ec2/utils'
import { Ec2Selection } from '../../ec2/prompter'
import { AsyncCollection } from '../../shared/utilities/asyncCollection'
import { intoCollection } from '../../shared/utilities/collectionUtils'
import { DataQuickPickItem } from '../../shared/ui/pickerPrompter'

describe('Ec2Prompter', async function () {
    class MockEc2Prompter extends Ec2Prompter {
        public instances: Ec2Instance[] = []

        public testAsQuickPickItem(testInstance: Ec2Instance) {
            return Ec2Prompter.asQuickPickItem(testInstance)
        }

        public testGetSelectionFromResponse(response: RegionSubmenuResponse<string>): Ec2Selection {
            return Ec2Prompter.getSelectionFromResponse(response)
        }
        public async testGetInstancesAsQuickPickItems(region: string): Promise<DataQuickPickItem<string>[]> {
            return this.getInstancesAsQuickPickItems(region)
        }

        protected override async getInstancesFromRegion(regionCode: string): Promise<AsyncCollection<Ec2Instance>> {
            return intoCollection(this.instances)
        }

        public setFilter(filter: instanceFilter) {
            this.filter = filter
        }

        public unsetFilter() {
            this.filter = undefined
        }
    }
    it('initializes properly', function () {
        const prompter = new Ec2Prompter()
        assert.ok(prompter)
    })

    describe('asQuickPickItem', async function () {
        let prompter: MockEc2Prompter

        before(function () {
            prompter = new MockEc2Prompter()
        })

        it('returns QuickPickItem for named instances', function () {
            const testInstance = {
                name: 'testName',
                InstanceId: 'testInstanceId',
                status: 'running',
            }

            const result = prompter.testAsQuickPickItem(testInstance)
            const expected = {
<<<<<<< HEAD
                label: `${testInstance.name} \t ${getIconForInstanceStatus(
                    testInstance
                )} ${testInstance.status.toUpperCase()}`,
=======
                label: `$(${getIconCode(testInstance)}) \t ${testInstance.name}`,
>>>>>>> 4d6cd419
                detail: testInstance.InstanceId,
                data: testInstance.InstanceId,
            }
            assert.deepStrictEqual(result, expected)
        })

        it('returns QuickPickItem for non-named instances', function () {
            const testInstance = {
                InstanceId: 'testInstanceId',
                status: 'running',
            }

            const result = prompter.testAsQuickPickItem(testInstance)
            const expected = {
<<<<<<< HEAD
                label: `(no name) \t ${getIconForInstanceStatus(testInstance)} ${testInstance.status.toUpperCase()}`,
=======
                label: `$(${getIconCode(testInstance)}) \t (no name)`,
>>>>>>> 4d6cd419
                detail: testInstance.InstanceId,
                data: testInstance.InstanceId,
            }

            assert.deepStrictEqual(result, expected)
        })
    })

    describe('handleEc2ConnectPrompterResponse', function () {
        let prompter: MockEc2Prompter

        before(function () {
            prompter = new MockEc2Prompter()
        })

        it('returns correctly formatted Ec2Selection', function () {
            const testResponse: RegionSubmenuResponse<string> = {
                region: 'test-region',
                data: 'testInstance',
            }

            const result = prompter.testGetSelectionFromResponse(testResponse)
            const expected: Ec2Selection = {
                instanceId: testResponse.data,
                region: testResponse.region,
            }

            assert.deepStrictEqual(result, expected)
        })
    })

    describe('getInstancesAsQuickPickItem', async function () {
        let prompter: MockEc2Prompter

        before(function () {
            prompter = new MockEc2Prompter()
        })

        beforeEach(function () {
            prompter.instances = [
                {
                    InstanceId: '1',
                    name: 'first',
                    status: 'running',
                },
                {
                    InstanceId: '2',
                    name: 'second',
                    status: 'running',
                },
                {
                    InstanceId: '3',
                    name: 'third',
                    status: 'running',
                },
            ]
            prompter.unsetFilter()
        })

        it('returns empty when no instances present', async function () {
            prompter.instances = []
            const items = await prompter.testGetInstancesAsQuickPickItems('test-region')
            assert.ok(items.length === 0)
        })

        it('returns items mapped to QuickPick items without filter', async function () {
            const expected = [
                {
<<<<<<< HEAD
                    label: `${prompter.instances[0].name!} \t ${getIconForInstanceStatus(
                        prompter.instances[0]
                    )} ${prompter.instances[0].status?.toUpperCase()}`,
=======
                    label: `$(${getIconCode(prompter.instances[0])}) \t ${prompter.instances[0].name!}`,
>>>>>>> 4d6cd419
                    detail: prompter.instances[0].InstanceId!,
                    data: prompter.instances[0].InstanceId!,
                },
                {
<<<<<<< HEAD
                    label: `${prompter.instances[1].name!} \t ${getIconForInstanceStatus(
                        prompter.instances[1]
                    )} ${prompter.instances[1].status?.toUpperCase()}`,
=======
                    label: `$(${getIconCode(prompter.instances[1])}) \t ${prompter.instances[1].name!}`,
>>>>>>> 4d6cd419
                    detail: prompter.instances[1].InstanceId!,
                    data: prompter.instances[1].InstanceId!,
                },
                {
<<<<<<< HEAD
                    label: `${prompter.instances[2].name!} \t ${getIconForInstanceStatus(
                        prompter.instances[2]
                    )} ${prompter.instances[2].status?.toUpperCase()}`,
=======
                    label: `$(${getIconCode(prompter.instances[2])}) \t ${prompter.instances[2].name!}`,
>>>>>>> 4d6cd419
                    detail: prompter.instances[2].InstanceId!,
                    data: prompter.instances[2].InstanceId!,
                },
            ]

            const items = await prompter.testGetInstancesAsQuickPickItems('test-region')
            assert.deepStrictEqual(items, expected)
        })

        it('applies filter when given', async function () {
            prompter.setFilter(i => parseInt(i.InstanceId!) % 2 == 1)

            const expected = [
                {
<<<<<<< HEAD
                    label: `${prompter.instances[0].name!} \t ${getIconForInstanceStatus(
                        prompter.instances[0]
                    )} ${prompter.instances[0].status?.toUpperCase()}`,
=======
                    label: `$(${getIconCode(prompter.instances[0])}) \t ${prompter.instances[0].name!}`,
>>>>>>> 4d6cd419
                    detail: prompter.instances[0].InstanceId!,
                    data: prompter.instances[0].InstanceId!,
                },
                {
<<<<<<< HEAD
                    label: `${prompter.instances[2].name!} \t ${getIconForInstanceStatus(
                        prompter.instances[2]
                    )} ${prompter.instances[0].status?.toUpperCase()}`,
=======
                    label: `$(${getIconCode(prompter.instances[2])}) \t ${prompter.instances[2].name!}`,
>>>>>>> 4d6cd419
                    detail: prompter.instances[2].InstanceId!,
                    data: prompter.instances[2].InstanceId!,
                },
            ]

            const items = await prompter.testGetInstancesAsQuickPickItems('test-region')
            assert.deepStrictEqual(items, expected)
        })
    })
})<|MERGE_RESOLUTION|>--- conflicted
+++ resolved
@@ -60,13 +60,7 @@
 
             const result = prompter.testAsQuickPickItem(testInstance)
             const expected = {
-<<<<<<< HEAD
-                label: `${testInstance.name} \t ${getIconForInstanceStatus(
-                    testInstance
-                )} ${testInstance.status.toUpperCase()}`,
-=======
                 label: `$(${getIconCode(testInstance)}) \t ${testInstance.name}`,
->>>>>>> 4d6cd419
                 detail: testInstance.InstanceId,
                 data: testInstance.InstanceId,
             }
@@ -81,11 +75,7 @@
 
             const result = prompter.testAsQuickPickItem(testInstance)
             const expected = {
-<<<<<<< HEAD
-                label: `(no name) \t ${getIconForInstanceStatus(testInstance)} ${testInstance.status.toUpperCase()}`,
-=======
                 label: `$(${getIconCode(testInstance)}) \t (no name)`,
->>>>>>> 4d6cd419
                 detail: testInstance.InstanceId,
                 data: testInstance.InstanceId,
             }
@@ -154,35 +144,17 @@
         it('returns items mapped to QuickPick items without filter', async function () {
             const expected = [
                 {
-<<<<<<< HEAD
-                    label: `${prompter.instances[0].name!} \t ${getIconForInstanceStatus(
-                        prompter.instances[0]
-                    )} ${prompter.instances[0].status?.toUpperCase()}`,
-=======
                     label: `$(${getIconCode(prompter.instances[0])}) \t ${prompter.instances[0].name!}`,
->>>>>>> 4d6cd419
                     detail: prompter.instances[0].InstanceId!,
                     data: prompter.instances[0].InstanceId!,
                 },
                 {
-<<<<<<< HEAD
-                    label: `${prompter.instances[1].name!} \t ${getIconForInstanceStatus(
-                        prompter.instances[1]
-                    )} ${prompter.instances[1].status?.toUpperCase()}`,
-=======
                     label: `$(${getIconCode(prompter.instances[1])}) \t ${prompter.instances[1].name!}`,
->>>>>>> 4d6cd419
                     detail: prompter.instances[1].InstanceId!,
                     data: prompter.instances[1].InstanceId!,
                 },
                 {
-<<<<<<< HEAD
-                    label: `${prompter.instances[2].name!} \t ${getIconForInstanceStatus(
-                        prompter.instances[2]
-                    )} ${prompter.instances[2].status?.toUpperCase()}`,
-=======
                     label: `$(${getIconCode(prompter.instances[2])}) \t ${prompter.instances[2].name!}`,
->>>>>>> 4d6cd419
                     detail: prompter.instances[2].InstanceId!,
                     data: prompter.instances[2].InstanceId!,
                 },
@@ -197,24 +169,12 @@
 
             const expected = [
                 {
-<<<<<<< HEAD
-                    label: `${prompter.instances[0].name!} \t ${getIconForInstanceStatus(
-                        prompter.instances[0]
-                    )} ${prompter.instances[0].status?.toUpperCase()}`,
-=======
                     label: `$(${getIconCode(prompter.instances[0])}) \t ${prompter.instances[0].name!}`,
->>>>>>> 4d6cd419
                     detail: prompter.instances[0].InstanceId!,
                     data: prompter.instances[0].InstanceId!,
                 },
                 {
-<<<<<<< HEAD
-                    label: `${prompter.instances[2].name!} \t ${getIconForInstanceStatus(
-                        prompter.instances[2]
-                    )} ${prompter.instances[0].status?.toUpperCase()}`,
-=======
                     label: `$(${getIconCode(prompter.instances[2])}) \t ${prompter.instances[2].name!}`,
->>>>>>> 4d6cd419
                     detail: prompter.instances[2].InstanceId!,
                     data: prompter.instances[2].InstanceId!,
                 },
