--- conflicted
+++ resolved
@@ -6,29 +6,16 @@
 import { Commands } from '../shared/vscode/commands2'
 import { telemetry } from '../shared/telemetry/telemetry'
 import { Ec2InstanceNode } from './explorer/ec2InstanceNode'
-import { promptUserForEc2Selection } from './prompter'
-import { Ec2ConnectionManager } from './model'
 import { copyTextCommand } from '../awsexplorer/commands/copyText'
 import { Ec2Node } from './explorer/ec2ParentNode'
-<<<<<<< HEAD
-import { openRemoteConnection } from './commands'
-=======
 import { openRemoteConnection, openTerminal, rebootInstance, startInstance, stopInstance } from './commands'
->>>>>>> c4f44622
 
 export async function activate(ctx: ExtContext): Promise<void> {
     ctx.extensionContext.subscriptions.push(
         Commands.register('aws.ec2.openTerminal', async (node?: Ec2InstanceNode) => {
             await telemetry.ec2_connectToInstance.run(async span => {
                 span.record({ ec2ConnectionType: 'ssm' })
-<<<<<<< HEAD
-                const selection = node ? node.toSelection() : await promptUserForEc2Selection()
-
-                const connectionManager = new Ec2ConnectionManager(selection.region)
-                await connectionManager.attemptToOpenEc2Terminal(selection)
-=======
                 await openTerminal(node)
->>>>>>> c4f44622
             })
         }),
 
@@ -38,8 +25,6 @@
 
         Commands.register('aws.ec2.openRemoteConnection', async (node?: Ec2Node) => {
             await openRemoteConnection(node)
-<<<<<<< HEAD
-=======
         }),
 
         Commands.register('aws.ec2.startInstance', async (node?: Ec2Node) => {
@@ -52,7 +37,6 @@
 
         Commands.register('aws.ec2.rebootInstance', async (node?: Ec2Node) => {
             await rebootInstance(node)
->>>>>>> c4f44622
         })
     )
 }