{
    "name": "aws-toolkit-vscode",
    "displayName": "AWS Toolkit for Visual Studio Code",
    "description": "An extension for working with Amazon Web Services in Visual Studio Code",
    "version": "0.1.2",
    "publisher": "amazonwebservices",
    "license": "Apache-2.0",
    "repository": {
        "type": "git",
        "url": "https://github.com/aws/aws-toolkit-vscode"
    },
    "engines": {
        "vscode": "^1.31.1"
    },
    "icon": "resources/aws-icon-256x256.png",
    "bugs": {
        "url": "https://github.com/aws/aws-toolkit-vscode/issues"
    },
    "galleryBanner": {
        "color": "#FF9900",
        "theme": "light"
    },
    "categories": [
        "Debuggers",
        "Other"
    ],
    "keywords": [
        "AWS",
        "Lambda",
        "Serverless"
    ],
    "preview": true,
    "qna": "https://github.com/aws/aws-toolkit-vscode/issues",
    "activationEvents": [
        "onCommand:aws.login",
        "onCommand:aws.credential.profile.create",
        "onCommand:aws.logout",
        "onCommand:aws.showRegion",
        "onCommand:aws.hideRegion",
        "onView:aws.explorer",
        "onCommand:aws.deploySamApplication",
        "onCommand:aws.samcli.detect",
        "onCommand:aws.samcli.validate.version",
        "onCommand:aws.lambda.createNewSamApp",
        "onDebugInitialConfigurations",
        "onCommand:aws.viewLogs"
    ],
    "main": "./out/src/extension",
    "contributes": {
        "configuration": {
            "type": "object",
            "title": "%AWS.configuration.title%",
            "properties": {
                "aws.profile": {
                    "type": "string",
                    "default": "",
                    "description": "%AWS.configuration.profileDescription%"
                },
                "aws.onDefaultRegionMissing": {
                    "type": "string",
                    "default": "prompt",
                    "markdownDescription": "%AWS.configuration.description.onDefaultRegionMissing%"
                },
                "aws.samcli.location": {
                    "type": "string",
                    "default": "",
                    "markdownDescription": "%AWS.configuration.description.samcli.location%"
                },
                "aws.samcli.debug.attach.retry.maximum": {
                    "type": "number",
                    "default": 30,
                    "description": "%AWS.configuration.description.samcli.debug.attach.retry.maximum%"
                },
                "aws.samcli.debug.attach.timeout.millis": {
                    "type": "number",
                    "default": 30000,
                    "markdownDescription": "%AWS.configuration.description.samcli.debug.attach.timeout%"
                },
                "aws.logLevel": {
                    "type": "string",
                    "default": "info",
                    "enum": [
                        "error",
                        "warn",
                        "info",
                        "verbose"
                    ],
                    "enumDescriptions": [
                        "Errors Only",
                        "Errors and Warnings",
                        "Errors, Warnings, and Info",
                        "Errors, Warnings, Info, and Verbose"
                    ],
                    "markdownDescription": "%AWS.configuration.description.logLevel%"
                },
                "aws.telemetry": {
                    "type": [
                        "string",
                        "null"
                    ],
                    "enum": [
                        "Enable",
                        "Disable",
                        "Use the same setting as VS Code"
                    ],
                    "default": "Use the same setting as VS Code",
                    "markdownDescription": "%AWS.configuration.description.telemetry%"
                }
            }
        },
        "viewsContainers": {
            "activitybar": [
                {
                    "id": "aws-explorer",
                    "title": "%AWS.title%",
                    "icon": "media/aws-logo.svg"
                }
            ]
        },
        "views": {
            "aws-explorer": [
                {
                    "id": "aws.explorer",
                    "name": "%AWS.lambda.explorerTitle%"
                }
            ]
        },
        "menus": {
            "commandPalette": [
                {
                    "command": "aws.deleteCloudFormation",
                    "when": "false"
                },
                {
                    "command": "aws.deleteLambda",
                    "when": "false"
                },
                {
                    "command": "aws.invokeLambda",
                    "when": "false"
                },
                {
                    "command": "aws.refreshAwsExplorer",
                    "when": "false"
                },
                {
                    "command": "aws.showErrorDetails",
                    "when": "false"
                }
            ],
            "view/title": [
                {
                    "command": "aws.refreshAwsExplorer",
                    "when": "view == aws.explorer",
                    "group": "navigation@5"
                },
                {
                    "command": "aws.login",
                    "when": "view == aws.explorer",
                    "group": "1_account@1"
                },
                {
                    "command": "aws.showRegion",
                    "when": "view == aws.explorer",
                    "group": "2_region@1"
                },
                {
                    "command": "aws.hideRegion",
                    "when": "view == aws.explorer",
                    "group": "2_region@2"
                },
                {
                    "command": "aws.help",
                    "when": "view == aws.explorer",
                    "group": "z_help@1"
                },
                {
                    "command": "aws.github",
                    "when": "view == aws.explorer",
                    "group": "z_help@2"
                }
            ],
            "view/item/context": [
                {
                    "command": "aws.invokeLambda",
                    "when": "view == aws.explorer && viewItem =~ /^(awsRegionFunctionNode|awsCloudFormationFunctionNode)$/",
                    "group": "0@1"
                },
                {
                    "command": "aws.deleteLambda",
                    "when": "view == aws.explorer && viewItem == awsRegionFunctionNode",
                    "group": "1@1"
                },
                {
                    "command": "aws.deleteCloudFormation",
                    "when": "view == aws.explorer && viewItem == awsCloudFormationNode",
                    "group": "0@5"
                },
                {
                    "command": "aws.showErrorDetails",
                    "when": "view == aws.explorer && viewItem == awsErrorNode",
                    "group": "0@5"
                },
                {
                    "command": "aws.hideRegion",
                    "group": "0@1",
                    "when": "view == aws.explorer && viewItem == awsRegionNode"
                }
            ]
        },
        "commands": [
            {
                "command": "aws.lambda.createNewSamApp",
                "title": "%AWS.command.createNewSamApp%",
                "category": "AWS"
            },
            {
                "command": "aws.login",
                "title": "%AWS.command.login%",
                "category": "AWS"
            },
            {
                "command": "aws.credential.profile.create",
                "title": "%AWS.command.credential.profile.create%",
                "category": "AWS"
            },
            {
                "command": "aws.logout",
                "title": "%AWS.command.logout%",
                "category": "AWS"
            },
            {
                "command": "aws.showRegion",
                "title": "%AWS.command.showRegion%",
                "category": "AWS"
            },
            {
                "command": "aws.hideRegion",
                "title": "%AWS.command.hideRegion%",
                "category": "AWS"
            },
            {
                "command": "aws.invokeLambda",
                "title": "%AWS.command.invokeLambda%",
                "category": "AWS"
            },
            {
                "command": "aws.deleteLambda",
                "title": "%AWS.command.deleteLambda%",
                "category": "AWS"
            },
            {
                "command": "aws.deploySamApplication",
                "title": "%AWS.command.deploySamApplication%",
                "category": "AWS"
            },
            {
                "command": "aws.refreshAwsExplorer",
                "title": "%AWS.command.refreshAwsExplorer%",
                "category": "AWS",
                "icon": {
                    "dark": "third-party/resources/from-vscode/dark/refresh.svg",
                    "light": "third-party/resources/from-vscode/light/refresh.svg"
                }
            },
            {
                "command": "aws.samcli.detect",
                "title": "%AWS.command.samcli.detect%",
                "category": "AWS"
            },
            {
                "command": "aws.deleteCloudFormation",
                "title": "%AWS.command.deleteCloudFormation%",
                "category": "AWS"
            },
            {
                "command": "aws.showErrorDetails",
                "title": "%AWS.command.showErrorDetails%",
                "category": "AWS"
            },
            {
                "command": "aws.viewLogs",
                "title": "%AWS.command.viewLogs%",
                "category": "AWS"
            },
            {
                "command": "aws.help",
                "title": "%AWS.command.help%",
                "category": "AWS"
            },
            {
                "command": "aws.github",
                "title": "%AWS.command.github%",
                "category": "AWS"
            }
        ],
        "jsonValidation": [
            {
                "fileMatch": ".aws/templates.json",
                "url": "./out/src/schemas/templates.json"
            }
        ]
    },
    "scripts": {
        "vscode:prepublish": "npm run recompile",
        "bundleDeps": "node ./build-scripts/bundleDeps.js",
        "clean": "node ./build-scripts/clean.js out",
        "reset": "node ./build-scripts/clean.js out node_modules && npm install",
        "copyNonCodeFiles": "node ./build-scripts/copyNonCodeFiles.js",
        "compile": "tsc -p ./ && npm run lint && npm run bundleDeps && npm run copyNonCodeFiles",
        "recompile": "npm run clean && npm run compile",
        "watch": "npm run copyNonCodeFiles && tsc -watch -p ./",
        "postinstall": "node ./node_modules/vscode/bin/install",
        "test": "npm run compile && node ./test-scripts/test.js",
        "lint": "tslint --project .",
        "lintfix": "tslint --project . --fix",
        "package": "vsce package",
        "install-plugin": "vsce package -o aws-toolkit-vscode-test.vsix && code --install-extension aws-toolkit-vscode-test.vsix"
    },
    "devDependencies": {
        "@types/async-lock": "^1.1.0",
        "@types/cross-spawn": "^6.0.0",
        "@types/del": "^3.0.1",
        "@types/fs-extra": "^5.0.4",
        "@types/glob": "^7.1.1",
        "@types/js-yaml": "^3.12.0",
        "@types/lodash": "^4.14.110",
        "@types/mocha": "^5.2.0",
        "@types/node": "^10.12.12",
        "@types/opn": "^5.1.0",
        "@types/request": "^2.47.1",
        "@types/semver": "^5.5.0",
        "@types/tcp-port-used": "^1.0.0",
        "@types/uuid": "^3.4.4",
        "@types/xml2js": "^0.4.3",
        "decache": "^4.4.0",
        "glob": "^7.1.3",
        "husky": "^2.3.0",
        "istanbul": "^0.4.5",
        "mocha": "^5.2.0",
        "prettier": "^1.17.1",
        "pretty-quick": "^1.10.0",
        "remap-istanbul": "^0.12.0",
        "semver-regex": "^2.0.0",
        "tslint": "^5.11.0",
        "tslint-eslint-rules": "^5.4.0",
        "tslint-no-circular-imports": "^0.6.1",
<<<<<<< HEAD
        "vsce": "^1.57.1",
=======
        "vsce": "^1.59.0",
>>>>>>> 05ca34a5
        "vscode": "^1.1.33",
        "vscode-nls-dev": "^3.2.2"
    },
    "dependencies": {
        "async-lock": "^1.1.3",
        "aws-sdk": "^2.317.0",
        "cloudformation-schema-js-yaml": "^1.0.1",
        "cross-spawn": "^6.0.5",
        "del": "^3.0.0",
        "fs-extra": "^6.0.1",
        "handlebars": "^4.1.2",
        "immutable": "^4.0.0-rc.12",
        "js-yaml": "^3.13.1",
        "jsonc-parser": "^2.0.2",
        "lodash": "^4.17.11",
        "opn": "^5.4.0",
        "request": "^2.88.0",
        "semver": "^5.6.0",
        "sleep-promise": "^8.0.1",
        "tcp-port-used": "^1.0.1",
        "triple-beam": "^1.3.0",
        "typescript": "^3.1.3",
        "uuid": "^3.3.2",
        "vscode-nls": "^3.2.4",
        "vue": "^2.5.16",
        "winston": "^3.2.1",
        "winston-transport": "^4.3.0",
        "xml2js": "^0.4.19"
    },
    "prettier": {
        "printWidth": 120,
        "trailingComma": "none",
        "tabWidth": 4,
        "singleQuote": true,
        "semi": false,
        "bracketSpacing": true,
        "arrowParens": "avoid",
        "endOfLine": "lf"
    },
    "husky": {
        "hooks": {
            "pre-commit": "(git secrets --pre_commit_hook -- \"$@\" || echo 'Please install git-secrets https://github.com/awslabs/git-secrets to check for accidentally commited secrets!')"
        }
    }
}<|MERGE_RESOLUTION|>--- conflicted
+++ resolved
@@ -345,11 +345,7 @@
         "tslint": "^5.11.0",
         "tslint-eslint-rules": "^5.4.0",
         "tslint-no-circular-imports": "^0.6.1",
-<<<<<<< HEAD
-        "vsce": "^1.57.1",
-=======
         "vsce": "^1.59.0",
->>>>>>> 05ca34a5
         "vscode": "^1.1.33",
         "vscode-nls-dev": "^3.2.2"
     },
