--- conflicted
+++ resolved
@@ -49,11 +49,7 @@
                     const args: [CodeScanIssue, string] = [issue, group.filePath]
                     openIssue.command = {
                         title: 'Open "Amazon Q Security Issue"',
-<<<<<<< HEAD
-                        command: 'aws.codeWhisperer.openSecurityIssuePanel',
-=======
                         command: 'aws.amazonq.openSecurityIssuePanel',
->>>>>>> 7b41c4c9
                         arguments: args,
                     }
                     codeActions.push(openIssue)
