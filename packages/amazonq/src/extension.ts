/*!
 * Copyright Amazon.com, Inc. or its affiliates. All Rights Reserved.
 * SPDX-License-Identifier: Apache-2.0
 */

import { authUtils, CredentialsStore, LoginManager } from 'aws-core-vscode/auth'
import {
    activate as activateCodeWhisperer,
    refreshStatusBar,
    shutdown as shutdownCodeWhisperer,
    updateReferenceLog,
} from 'aws-core-vscode/codewhisperer'
import { makeEndpointsProvider, registerGenericCommands } from 'aws-core-vscode'
import { CommonAuthWebview } from 'aws-core-vscode/login'
import {
    amazonQDiffScheme,
    DefaultAWSClientBuilder,
    DefaultAwsContext,
    ExtContext,
    RegionProvider,
    Settings,
    VirtualFileSystem,
    VirtualMemoryFile,
    activateLogger,
    activateTelemetry,
    env,
    errors,
    fs,
    getLogger,
    getMachineId,
    globals,
    initialize,
    initializeComputeRegion,
    messages,
    placeholder,
    setContext,
    setupUninstallHandler,
    maybeShowMinVscodeWarning,
    Experiments,
    isSageMaker,
<<<<<<< HEAD
    Commands,
=======
    isAmazonLinux2,
    ProxyUtil,
>>>>>>> cdf1c2d1
} from 'aws-core-vscode/shared'
import { ExtStartUpSources } from 'aws-core-vscode/telemetry'
import { VSCODE_EXTENSION_ID } from 'aws-core-vscode/utils'
import { join } from 'path'
import * as semver from 'semver'
import * as vscode from 'vscode'
import { registerCommands } from './commands'
import { focusAmazonQPanel } from 'aws-core-vscode/codewhispererChat'
import { activate as activateAmazonqLsp } from './lsp/activation'
import { activate as activateInlineCompletion } from './app/inline/activation'

export const amazonQContextPrefix = 'amazonq'

/**
 * Activation code for Amazon Q that will we want in all environments (eg Node.js, web mode)
 */
export async function activateAmazonQCommon(context: vscode.ExtensionContext, isWeb: boolean) {
    initialize(context, isWeb)
    const homeDirLogs = await fs.init(context, (homeDir) => {
        void messages.showViewLogsMessage(`Invalid home directory (check $HOME): "${homeDir}"`)
    })
    errors.init(fs.getUsername(), env.isAutomation())
    await initializeComputeRegion()

    globals.contextPrefix = 'amazonq.' // todo: disconnect from above line

    // Avoid activation if older toolkit is installed
    // Amazon Q is only compatible with AWS Toolkit >= 3.0.0
    // Or AWS Toolkit with a development version. Example: 2.19.0-3413gv
    const toolkit = vscode.extensions.getExtension(VSCODE_EXTENSION_ID.awstoolkit)
    if (toolkit) {
        const toolkitVersion = semver.coerce(toolkit.packageJSON.version)
        // XXX: can't use `SemVer.prerelease` because Toolkit "prerelease" (git sha) is not a valid
        // semver prerelease: it may start with a number.
        const isDevVersion = toolkit.packageJSON.version.toString().includes('-')
        if (toolkitVersion && toolkitVersion.major < 3 && !isDevVersion) {
            await vscode.commands
                .executeCommand('workbench.extensions.installExtension', VSCODE_EXTENSION_ID.awstoolkit)
                .then(
                    () =>
                        vscode.window
                            .showInformationMessage(
                                `The Amazon Q extension is incompatible with AWS Toolkit ${
                                    toolkitVersion as any
                                } and older. Your AWS Toolkit was updated to version 3.0 or later.`,
                                'Reload Now'
                            )
                            .then(async (resp) => {
                                if (resp === 'Reload Now') {
                                    await vscode.commands.executeCommand('workbench.action.reloadWindow')
                                }
                            }),
                    (reason) => {
                        getLogger().error('workbench.extensions.installExtension failed: %O', reason)
                    }
                )
            return
        }
    }

    void maybeShowMinVscodeWarning('1.83.0')

    globals.machineId = await getMachineId()
    globals.awsContext = new DefaultAwsContext()
    globals.sdkClientBuilder = new DefaultAWSClientBuilder(globals.awsContext)
    globals.manifestPaths.endpoints = context.asAbsolutePath(join('resources', 'endpoints.json'))
    globals.regionProvider = RegionProvider.fromEndpointsProvider(makeEndpointsProvider())

    const qLogChannel = vscode.window.createOutputChannel('Amazon Q Logs', { log: true })
    await activateLogger(context, amazonQContextPrefix, qLogChannel)
    globals.logOutputChannel = qLogChannel
    globals.loginManager = new LoginManager(globals.awsContext, new CredentialsStore())

    if (homeDirLogs.length > 0) {
        getLogger().error('fs.init: invalid env vars found: %O', homeDirLogs)
    }

    await activateTelemetry(context, globals.awsContext, Settings.instance, 'Amazon Q For VS Code')

    const extContext = {
        extensionContext: context,
    }

<<<<<<< HEAD
    activateAuthDependentCommands()

    // Auth is dependent on LSP, needs to be activated before CW and Inline
    await activateAmazonqLsp(context)

    // This contains every lsp agnostic things (security scan, code scan)
=======
    // Configure proxy settings early
    ProxyUtil.configureProxyForLanguageServer()

    // This contains every lsp agnostic things (auth, security scan, code scan)
>>>>>>> cdf1c2d1
    await activateCodeWhisperer(extContext as ExtContext)
    if (!Experiments.instance.get('amazonqLSPInline', false)) {
        await activateInlineCompletion()
    }

    // Generic extension commands
    registerGenericCommands(context, amazonQContextPrefix)

    // Create status bar and reference log UI elements
    void Commands.tryExecute('aws.amazonq.refreshStatusBar')
    void Commands.tryExecute('aws.amazonq.updateReferenceLog')

    // Amazon Q specific commands
    registerCommands(context)

    // Handle Amazon Q Extension un-installation.
    setupUninstallHandler(VSCODE_EXTENSION_ID.amazonq, context.extension.packageJSON.version, context)

    const vfs = new VirtualFileSystem()

    // Register an empty file that's used when a to open a diff
    vfs.registerProvider(
        vscode.Uri.from({ scheme: amazonQDiffScheme, path: 'empty' }),
        new VirtualMemoryFile(new Uint8Array())
    )

    // Hide the Amazon Q tree in toolkit explorer
    await setContext('aws.toolkit.amazonq.dismissed', true)

    // set context var to check if its SageMaker AI or not
    await setContext('aws.isSageMaker', isSageMaker())

    // set context var to check if its SageMaker Unified Studio or not
    await setContext('aws.isSageMakerUnifiedStudio', isSageMaker('SMUS'))

    // reload webviews
    await vscode.commands.executeCommand('workbench.action.webview.reloadWebviewAction')

    if (authUtils.ExtensionUse.instance.isFirstUse()) {
        // Give time for the extension to finish initializing.
        globals.clock.setTimeout(async () => {
            CommonAuthWebview.authSource = ExtStartUpSources.firstStartUp
            focusAmazonQPanel.execute(placeholder, ExtStartUpSources.firstStartUp).catch((e) => {
                getLogger().error('focusAmazonQPanel failed: %s', e)
            })
        }, 1000)
    }

    context.subscriptions.push(
        Experiments.instance.onDidChange(async (event) => {
            if (event.key === 'amazonqChatLSP' || event.key === 'amazonqLSPInline') {
                await vscode.window
                    .showInformationMessage(
                        'Amazon Q LSP setting has changed. Reload VS Code for the changes to take effect.',
                        'Reload Now'
                    )
                    .then(async (selection) => {
                        if (selection === 'Reload Now') {
                            await vscode.commands.executeCommand('workbench.action.reloadWindow')
                        }
                    })
            }
        })
    )

    // Activate commands that are required for activateAmazonqLsp
    function activateAuthDependentCommands() {
        // update reference log instance
        updateReferenceLog.register()
        // refresh codewhisperer status bar
        refreshStatusBar.register()
    }
}

export async function deactivateCommon() {
    await shutdownCodeWhisperer()
}<|MERGE_RESOLUTION|>--- conflicted
+++ resolved
@@ -38,12 +38,9 @@
     maybeShowMinVscodeWarning,
     Experiments,
     isSageMaker,
-<<<<<<< HEAD
     Commands,
-=======
     isAmazonLinux2,
     ProxyUtil,
->>>>>>> cdf1c2d1
 } from 'aws-core-vscode/shared'
 import { ExtStartUpSources } from 'aws-core-vscode/telemetry'
 import { VSCODE_EXTENSION_ID } from 'aws-core-vscode/utils'
@@ -127,19 +124,15 @@
         extensionContext: context,
     }
 
-<<<<<<< HEAD
     activateAuthDependentCommands()
 
     // Auth is dependent on LSP, needs to be activated before CW and Inline
     await activateAmazonqLsp(context)
 
-    // This contains every lsp agnostic things (security scan, code scan)
-=======
     // Configure proxy settings early
     ProxyUtil.configureProxyForLanguageServer()
 
     // This contains every lsp agnostic things (auth, security scan, code scan)
->>>>>>> cdf1c2d1
     await activateCodeWhisperer(extContext as ExtContext)
     if (!Experiments.instance.get('amazonqLSPInline', false)) {
         await activateInlineCompletion()
