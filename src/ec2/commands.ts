/*!
 * Copyright Amazon.com, Inc. or its affiliates. All Rights Reserved.
 * SPDX-License-Identifier: Apache-2.0
 */

import { Ec2InstanceNode } from './explorer/ec2InstanceNode'
import { Ec2Node } from './explorer/ec2ParentNode'
import { Ec2ConnectionManager } from './model'
import { Ec2Prompter, instanceFilter, Ec2Selection } from './prompter'
import { Ec2Instance, Ec2Client } from '../shared/clients/ec2Client'
import { copyToClipboard } from '../shared/utilities/messages'
import { getAwsConsoleUrl } from '../shared/awsConsole'
import globals from '../shared/extensionGlobals'
import { openUrl } from '../shared/utilities/vsCodeUtils'

export async function refreshExplorer(node?: Ec2Node) {
    await node?.refreshNode()
}

export async function openTerminal(node?: Ec2Node) {
    const selection = await getSelection(node)

    const connectionManager = new Ec2ConnectionManager(selection.region)
    await connectionManager.attemptToOpenEc2Terminal(selection)
}

export async function openRemoteConnection(node?: Ec2Node) {
    const selection = await getSelection(node)
    const connectionManager = new Ec2ConnectionManager(selection.region)
<<<<<<< HEAD
    await connectionManager.attemptToOpenRemoteConnection(selection)
=======
    await connectionManager.tryOpenRemoteConnection(selection)
>>>>>>> f022aa4a
}

export async function startInstance(node?: Ec2Node) {
    const prompterFilter = (instance: Ec2Instance) => instance.status !== 'running'
    const selection = await getSelection(node, prompterFilter)
    const client = new Ec2Client(selection.region)
    await client.startInstanceWithCancel(selection.instanceId)
}

export async function stopInstance(node?: Ec2Node) {
    const prompterFilter = (instance: Ec2Instance) => instance.status !== 'stopped'
    const selection = await getSelection(node, prompterFilter)
    const client = new Ec2Client(selection.region)
    await client.stopInstanceWithCancel(selection.instanceId)
}

export async function rebootInstance(node?: Ec2Node) {
    const selection = await getSelection(node)
    const client = new Ec2Client(selection.region)
    await client.rebootInstanceWithCancel(selection.instanceId)
}

export async function linkToLaunchInstance(node?: Ec2Node) {
    const region = node ? node.regionCode : globals.regionProvider.guessDefaultRegion()
    const url = getAwsConsoleUrl('ec2-launch', region)
    await openUrl(url)
}

async function getSelection(node?: Ec2Node, filter?: instanceFilter): Promise<Ec2Selection> {
    const prompter = new Ec2Prompter(filter)
    const selection = node && node instanceof Ec2InstanceNode ? node.toSelection() : await prompter.promptUser()
    return selection
}

export async function copyInstanceId(instanceId: string): Promise<void> {
    await copyToClipboard(instanceId, 'Id')
}<|MERGE_RESOLUTION|>--- conflicted
+++ resolved
@@ -27,11 +27,7 @@
 export async function openRemoteConnection(node?: Ec2Node) {
     const selection = await getSelection(node)
     const connectionManager = new Ec2ConnectionManager(selection.region)
-<<<<<<< HEAD
-    await connectionManager.attemptToOpenRemoteConnection(selection)
-=======
     await connectionManager.tryOpenRemoteConnection(selection)
->>>>>>> f022aa4a
 }
 
 export async function startInstance(node?: Ec2Node) {
