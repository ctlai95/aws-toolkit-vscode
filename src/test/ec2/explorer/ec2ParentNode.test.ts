/*!
 * Copyright Amazon.com, Inc. or its affiliates. All Rights Reserved.
 * SPDX-License-Identifier: Apache-2.0
 */

import * as assert from 'assert'
<<<<<<< HEAD
import * as sinon from 'sinon'
import { Ec2ParentNode, contextValueEc2 } from '../../../ec2/explorer/ec2ParentNode'
=======
import { Ec2ParentNode } from '../../../ec2/explorer/ec2ParentNode'
import { stub } from '../../utilities/stubber'
>>>>>>> b2c1fdfc
import { Ec2Client, Ec2Instance } from '../../../shared/clients/ec2Client'
import { intoCollection } from '../../../shared/utilities/collectionUtils'
import {
    assertNodeListOnlyHasErrorNode,
    assertNodeListOnlyHasPlaceholderNode,
} from '../../utilities/explorerNodeAssertions'
import { Ec2InstanceNode } from '../../../ec2/explorer/ec2InstanceNode'
import { EC2 } from 'aws-sdk'
import { AsyncCollection } from '../../../shared/utilities/asyncCollection'

describe('ec2ParentNode', function () {
    let testNode: Ec2ParentNode
    let instances: Ec2Instance[]
    let client: Ec2Client
    let getInstanceStub: sinon.SinonStub<[filters?: EC2.Filter[] | undefined], Promise<AsyncCollection<EC2.Instance>>>

    const testRegion = 'testRegion'
    const testPartition = 'testPartition'

    before(function () {
        //getInstanceStub = sinon.stub(Ec2Client.prototype, 'getInstances')
        client = new Ec2Client(testRegion)
    })

    after(function () {
        sinon.restore()
    })

    beforeEach(function () {
        getInstanceStub = sinon.stub(Ec2Client.prototype, 'getInstances')
        instances = [
            { name: 'firstOne', InstanceId: '0' },
            { name: 'secondOne', InstanceId: '1' },
        ]

        getInstanceStub.callsFake(async () =>
            intoCollection(
                instances.map(instance => ({
                    InstanceId: instance.InstanceId,
                    Tags: [{ Key: 'Name', Value: instance.name }],
                }))
            )
        )

<<<<<<< HEAD
        testNode = new Ec2ParentNode(testRegion, testPartition, client)
    })
=======
        return client
    }

    beforeEach(function () {
        instances = [
            { name: 'firstOne', InstanceId: '0', status: 'running' },
            { name: 'secondOne', InstanceId: '1', status: 'stopped' },
        ]
>>>>>>> b2c1fdfc

    afterEach(function () {
        getInstanceStub.restore()
    })

    it('returns placeholder node if no children are present', async function () {
        instances = []

        const childNodes = await testNode.getChildren()

        assertNodeListOnlyHasPlaceholderNode(childNodes)
    })

    it('has instance child nodes', async function () {
        const childNodes = await testNode.getChildren()

        assert.strictEqual(childNodes.length, instances.length, 'Unexpected child count')

        childNodes.forEach(node =>
            assert.ok(node instanceof Ec2InstanceNode, 'Expected child node to be Ec2InstanceNode')
        )
    })

    it('sorts child nodes', async function () {
        const sortedText = ['aa', 'ab', 'bb', 'bc', 'cc', 'cd']
        instances = [
            { name: 'ab', InstanceId: '0' },
            { name: 'bb', InstanceId: '1' },
            { name: 'bc', InstanceId: '2' },
            { name: 'aa', InstanceId: '3' },
            { name: 'cc', InstanceId: '4' },
            { name: 'cd', InstanceId: '5' },
        ]

        const childNodes = await testNode.getChildren()

        const actualChildOrder = childNodes.map(node => (node instanceof Ec2InstanceNode ? node.name : undefined))
        assert.deepStrictEqual(actualChildOrder, sortedText, 'Unexpected child sort order')
    })

    it('has an error node for a child if an error happens during loading', async function () {
        getInstanceStub.throws(new Error())
        const node = new Ec2ParentNode(testRegion, testPartition, client)
        assertNodeListOnlyHasErrorNode(await node.getChildren())
        getInstanceStub.restore()
    })

    it('is able to handle children with duplicate names', async function () {
        instances = [
            { name: 'firstOne', InstanceId: '0' },
            { name: 'secondOne', InstanceId: '1' },
            { name: 'firstOne', InstanceId: '2' },
        ]

        const childNodes = await testNode.getChildren()
        assert.strictEqual(childNodes.length, instances.length, 'Unexpected child count')
    })
})<|MERGE_RESOLUTION|>--- conflicted
+++ resolved
@@ -4,13 +4,8 @@
  */
 
 import * as assert from 'assert'
-<<<<<<< HEAD
 import * as sinon from 'sinon'
-import { Ec2ParentNode, contextValueEc2 } from '../../../ec2/explorer/ec2ParentNode'
-=======
 import { Ec2ParentNode } from '../../../ec2/explorer/ec2ParentNode'
-import { stub } from '../../utilities/stubber'
->>>>>>> b2c1fdfc
 import { Ec2Client, Ec2Instance } from '../../../shared/clients/ec2Client'
 import { intoCollection } from '../../../shared/utilities/collectionUtils'
 import {
@@ -31,7 +26,6 @@
     const testPartition = 'testPartition'
 
     before(function () {
-        //getInstanceStub = sinon.stub(Ec2Client.prototype, 'getInstances')
         client = new Ec2Client(testRegion)
     })
 
@@ -55,19 +49,8 @@
             )
         )
 
-<<<<<<< HEAD
         testNode = new Ec2ParentNode(testRegion, testPartition, client)
     })
-=======
-        return client
-    }
-
-    beforeEach(function () {
-        instances = [
-            { name: 'firstOne', InstanceId: '0', status: 'running' },
-            { name: 'secondOne', InstanceId: '1', status: 'stopped' },
-        ]
->>>>>>> b2c1fdfc
 
     afterEach(function () {
         getInstanceStub.restore()
