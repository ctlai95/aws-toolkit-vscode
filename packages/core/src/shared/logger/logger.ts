--- conflicted
+++ resolved
@@ -16,13 +16,10 @@
     | 'amazonqLsp'
     | 'chat'
     | 'stepfunctions'
-<<<<<<< HEAD
     | 'fsRead'
     | 'fsWrite'
     | 'executeBash'
-=======
     | 'unknown'
->>>>>>> 24b45716
 
 class ErrorLog {
     constructor(
