/*!
 * Copyright Amazon.com, Inc. or its affiliates. All Rights Reserved.
 * SPDX-License-Identifier: Apache-2.0
 */

import { waitUntil } from '../../../../shared/utilities/timeoutUtils'
import {
    AppToWebViewMessageDispatcher,
    AuthNeededException,
    CodeReference,
    EditorContextCommandMessage,
    QuickActionMessage,
} from '../../../view/connector/connector'
import { EditorContextCommandType } from '../../../commands/registerCommands'
import {
    CodeWhispererStreamingServiceException,
    GenerateAssistantResponseCommandOutput,
    SupplementaryWebLink,
} from '@amzn/codewhisperer-streaming'
import { ChatMessage, ErrorMessage, FollowUp, Suggestion } from '../../../view/connector/connector'
import { ChatSession } from '../../../clients/chat/v0/chat'
import { ChatException } from './model'
import { CWCTelemetryHelper } from '../telemetryHelper'
import { ChatPromptCommandType, TriggerPayload } from '../model'
import { ToolkitError } from '../../../../shared/errors'
import { keys } from '../../../../shared/utilities/tsUtils'
import { getLogger } from '../../../../shared/logger/logger'
import { FeatureAuthState } from '../../../../codewhisperer/util/authUtil'
import { AuthFollowUpType, expiredText, enableQText, reauthenticateText } from '../../../../amazonq/auth/model'
import { userGuideURL } from '../../../../amazonq/webview/ui/texts/constants'
import { CodeScanIssue } from '../../../../codewhisperer/models/model'

export type StaticTextResponseType = 'quick-action-help' | 'onboarding-help' | 'transform' | 'help'

export class Messenger {
    public constructor(
        private readonly dispatcher: AppToWebViewMessageDispatcher,
        private readonly telemetryHelper: CWCTelemetryHelper
    ) {}

    public async sendAuthNeededExceptionMessage(credentialState: FeatureAuthState, tabID: string, triggerID: string) {
        let authType: AuthFollowUpType = 'full-auth'
        let message = reauthenticateText
        if (
            credentialState.codewhispererChat === 'disconnected' &&
            credentialState.codewhispererCore === 'disconnected'
        ) {
            authType = 'full-auth'
            message = reauthenticateText
        }

        if (credentialState.codewhispererCore === 'connected' && credentialState.codewhispererChat === 'expired') {
            authType = 'missing_scopes'
            message = enableQText
        }

        if (credentialState.codewhispererChat === 'expired' && credentialState.codewhispererCore === 'expired') {
            authType = 're-auth'
            message = expiredText
        }

        this.dispatcher.sendAuthNeededExceptionMessage(
            new AuthNeededException(
                {
                    message,
                    authType,
                    triggerID,
                },
                tabID
            )
        )
    }

    public sendInitalStream(tabID: string, triggerID: string) {
        this.dispatcher.sendChatMessage(
            new ChatMessage(
                {
                    message: '',
                    messageType: 'answer-stream',
                    followUps: undefined,
                    followUpsHeader: undefined,
                    relatedSuggestions: undefined,
                    triggerID,
                    messageID: '',
                },
                tabID
            )
        )
    }

    public countTotalNumberOfCodeBlocks(message: string): number {
        if (message === undefined) {
            return 0
        }
        const countOfCodeBlocks = message.match(/^```/gm)
        const numberOfTripleBackTicksInMarkdown = countOfCodeBlocks ? countOfCodeBlocks.length : 0
        return Math.floor(numberOfTripleBackTicksInMarkdown / 2)
    }

    public async sendAIResponse(
        response: GenerateAssistantResponseCommandOutput,
        session: ChatSession,
        tabID: string,
        triggerID: string,
        triggerPayload: TriggerPayload
    ) {
        let message = ''
        const messageID = response.$metadata.requestId ?? ''
        let codeReference: CodeReference[] = []
        let followUps: FollowUp[] = []
        let relatedSuggestions: Suggestion[] = []

        if (response.generateAssistantResponseResponse === undefined) {
            throw new ToolkitError(
                `Empty response from CodeWhisperer Streaming service. Request ID: ${response.$metadata.requestId}`
            )
        }
        this.telemetryHelper.setResponseStreamStartTime(tabID)

        const eventCounts = new Map<string, number>()
        waitUntil(
            async () => {
                for await (const chatEvent of response.generateAssistantResponseResponse!) {
                    for (const key of keys(chatEvent)) {
                        if ((chatEvent[key] as any) !== undefined) {
                            eventCounts.set(key, (eventCounts.get(key) ?? 0) + 1)
                        }
                    }

                    if (session.tokenSource.token.isCancellationRequested) {
                        return true
                    }

                    if (
                        chatEvent.codeReferenceEvent?.references !== undefined &&
                        chatEvent.codeReferenceEvent.references.length > 0
                    ) {
                        codeReference = [
                            ...codeReference,
                            ...chatEvent.codeReferenceEvent.references.map(reference => ({
                                ...reference,
                                recommendationContentSpan: {
                                    start: reference.recommendationContentSpan?.start ?? 0,
                                    end: reference.recommendationContentSpan?.end ?? 0,
                                },
                                information: `Reference code under **${reference.licenseName}** license from repository \`${reference.repository}\``,
                            })),
                        ]
                    }

                    if (
                        chatEvent.assistantResponseEvent?.content !== undefined &&
                        chatEvent.assistantResponseEvent.content.length > 0
                    ) {
                        message += chatEvent.assistantResponseEvent.content

                        this.dispatcher.sendChatMessage(
                            new ChatMessage(
                                {
                                    message: message,
                                    messageType: 'answer-part',
                                    followUps: undefined,
                                    followUpsHeader: undefined,
                                    relatedSuggestions: undefined,
                                    codeReference,
                                    triggerID,
                                    messageID,
                                },
                                tabID
                            )
                        )
                        this.telemetryHelper.setResponseStreamTimeForChunks(tabID)
                    }

                    if (chatEvent.supplementaryWebLinksEvent?.supplementaryWebLinks !== undefined) {
                        let suggestionIndex = 0
                        const newSuggestions: Suggestion[] =
                            chatEvent.supplementaryWebLinksEvent.supplementaryWebLinks.map(
                                (s: SupplementaryWebLink) =>
                                    new Suggestion({
                                        title: s.title ?? '',
                                        url: s.url ?? '',
                                        body: s.snippet ?? '',
                                        id: suggestionIndex++,
                                        context: [],
                                    })
                            )
                        relatedSuggestions.push(...newSuggestions)
                    }

                    if (chatEvent.followupPromptEvent?.followupPrompt !== undefined) {
                        const followUp = chatEvent.followupPromptEvent.followupPrompt
                        followUps.push({
                            type: followUp.userIntent ?? '',
                            pillText: followUp.content ?? '',
                            prompt: followUp.content ?? '',
                        })
                    }
                }
                return true
            },
            { timeout: 60000, truthy: true }
        )
            .catch((error: any) => {
                let errorMessage = 'Error reading chat stream.'
                let statusCode = undefined
                let requestID = undefined

                if (error instanceof CodeWhispererStreamingServiceException) {
                    errorMessage = error.message
                    statusCode = error.$metadata?.httpStatusCode ?? 0
                    requestID = error.$metadata.requestId
                }

                this.showChatExceptionMessage(
                    { errorMessage, statusCode: statusCode?.toString(), sessionID: undefined },
                    tabID,
                    requestID
                )
                getLogger().error(`error: ${errorMessage} tabID: ${tabID} requestID: ${requestID}`)

                followUps = []
                relatedSuggestions = []
                this.telemetryHelper.recordMessageResponseError(triggerPayload, tabID, statusCode ?? 0)
            })
            .finally(() => {
                if (relatedSuggestions.length !== 0) {
                    this.dispatcher.sendChatMessage(
                        new ChatMessage(
                            {
                                message: undefined,
                                messageType: 'answer-part',
                                followUpsHeader: undefined,
                                followUps: undefined,
                                relatedSuggestions,
                                triggerID,
                                messageID,
                            },
                            tabID
                        )
                    )
                }

                this.dispatcher.sendChatMessage(
                    new ChatMessage(
                        {
                            message: undefined,
                            messageType: 'answer',
                            followUps: followUps,
                            followUpsHeader: undefined,
                            relatedSuggestions: undefined,
                            triggerID,
                            messageID,
                        },
                        tabID
                    )
                )

                getLogger().info(
                    `All events received. requestId=%s counts=%s`,
                    response.$metadata.requestId,
                    Object.fromEntries(eventCounts)
                )

                this.telemetryHelper.setResponseStreamTotalTime(tabID)

                const responseCode = response?.$metadata.httpStatusCode ?? 0
                this.telemetryHelper.recordAddMessage(triggerPayload, {
                    followUpCount: followUps.length,
                    suggestionCount: relatedSuggestions.length,
                    tabID: tabID,
                    messageLength: message.length,
                    messageID,
                    responseCode,
                    codeReferenceCount: codeReference.length,
                    totalNumberOfCodeBlocksInResponse: this.countTotalNumberOfCodeBlocks(message),
                })
            })
    }

    public sendErrorMessage(errorMessage: string | undefined, tabID: string, requestID: string | undefined) {
        this.showChatExceptionMessage(
            {
                errorMessage: errorMessage,
                sessionID: undefined,
                statusCode: undefined,
            },
            tabID,
            requestID
        )
    }

    private editorContextMenuCommandVerbs: Map<EditorContextCommandType, string> = new Map([
        ['aws.amazonq.explainCode', 'Explain'],
        ['aws.amazonq.explainIssue', 'Explain'],
        ['aws.amazonq.refactorCode', 'Refactor'],
        ['aws.amazonq.fixCode', 'Fix'],
        ['aws.amazonq.fixIssue', 'Fix'],
        ['aws.amazonq.optimizeCode', 'Optimize'],
        ['aws.amazonq.sendToPrompt', 'Send to prompt'],
    ])

    public sendStaticTextResponse(type: StaticTextResponseType, triggerID: string, tabID: string) {
        let message
        let followUps
        let followUpsHeader
        switch (type) {
            case 'quick-action-help':
                message = `I'm Amazon Q, a generative AI assistant. Learn more about me below. Your feedback will help me improve.
                \n\n### What I can do:                
                \n\n- Answer questions about AWS
                \n\n- Answer questions about general programming concepts
                \n\n- Explain what a line of code or code function does
                \n\n- Write unit tests and code
                \n\n- Debug and fix code
                \n\n- Refactor code                 
                \n\n### What I don't do right now:                
                \n\n- Answer questions in languages other than English
                \n\n- Remember conversations from your previous sessions
                \n\n- Have information about your AWS account or your specific AWS resources                
                \n\n### Examples of questions I can answer:                
                \n\n- When should I use ElastiCache?
                \n\n- How do I create an Application Load Balancer?
                \n\n- Explain the <selected code> and ask clarifying questions about it. 
                \n\n- What is the syntax of declaring a variable in TypeScript?                
                \n\n### Special Commands                
                \n\n- /clear - Clear the conversation.
                \n\n- /dev - Get code suggestions across files in your current project. Provide a brief prompt, such as "Implement a GET API."<strong> Only available through CodeWhisperer Professional Tier.</strong>
                \n\n- /transform - Transform your code. Use to upgrade Java code versions. <strong>Only available through CodeWhisperer Professional Tier.</strong>
                \n\n- /help - View chat topics and commands.                             
                \n\n### Things to note:                
                \n\n- I may not always provide completely accurate or current information. 
                \n\n- Provide feedback by choosing the like or dislike buttons that appear below answers.
                \n\n- When you use Amazon Q, AWS may, for service improvement purposes, store data about your usage and content. You can opt-out of sharing this data by following the steps in AI services opt-out policies. See <a href="https://docs.aws.amazon.com/codewhisperer/latest/userguide/sharing-data.html">here</a>
                \n\n- Do not enter any confidential, sensitive, or personal information.                
                \n\n*For additional help, visit the [Amazon Q User Guide](${userGuideURL}).*`
                break
            case 'onboarding-help':
                message = `### What I can do:                
                \n\n- Answer questions about AWS
                \n\n- Answer questions about general programming concepts
                \n\n- Explain what a line of code or code function does
                \n\n- Write unit tests and code
                \n\n- Debug and fix code
                \n\n- Refactor code`
                followUps = [
                    {
                        type: '',
                        pillText: 'Should I use AWS Lambda or EC2 for a scalable web application backend?',
                        prompt: 'Should I use AWS Lambda or EC2 for a scalable web application backend?',
                    },
                    {
                        type: '',
                        pillText: 'What is the syntax of declaring a variable in TypeScript?',
                        prompt: 'What is the syntax of declaring a variable in TypeScript?',
                    },
                    {
                        type: '',
                        pillText: 'Write code for uploading a file to an s3 bucket in typescript',
                        prompt: 'Write code for uploading a file to an s3 bucket in typescript',
                    },
                ]
                followUpsHeader = 'Try Examples:'
                break
        }

        this.dispatcher.sendChatMessage(
            new ChatMessage(
                {
                    message,
                    messageType: 'answer',
                    followUpsHeader,
                    followUps,
                    relatedSuggestions: undefined,
                    triggerID,
                    messageID: 'static_message_' + triggerID,
                },
                tabID
            )
        )
    }

    public sendQuickActionMessage(quickAction: ChatPromptCommandType, triggerID: string) {
        let message = ''
        switch (quickAction) {
            case 'help':
                message = 'What can Amazon Q help me with?'
                break
        }

        this.dispatcher.sendQuickActionMessage(
            new QuickActionMessage({
                message,
                triggerID,
            })
        )
    }

<<<<<<< HEAD
    public sendOnboardingPageInteractionMessage(interaction: OnboardingPageInteraction, triggerID: string) {
        let message
        switch (interaction.type) {
            case 'onboarding-page-cwc-button-clicked':
                message = 'What can Amazon Q do and what are some example questions?'
                break
        }

        this.dispatcher.sendOnboardingPageInteractionMessage(
            new OnboardingPageInteractionMessage({
                message,
                interactionType: interaction.type,
                triggerID,
            })
        )
    }

    public sendEditorContextCommandMessage(
        command: EditorContextCommandType,
        selectedCode: string,
        triggerID: string,
        issue?: CodeScanIssue
    ) {
=======
    public sendEditorContextCommandMessage(command: EditorContextCommandType, selectedCode: string, triggerID: string) {
>>>>>>> 7b41c4c9
        // Remove newlines and spaces before and after the code
        const trimmedCode = selectedCode.trimStart().trimEnd()

        let message
        if (command === 'aws.amazonq.sendToPrompt') {
            message = ['\n```\n', trimmedCode, '\n```'].join('')
        } else {
            message = [
                this.editorContextMenuCommandVerbs.get(command),
                ' the following part of my code:',
                ...(issue
                    ? [`\n\n**Issue**: ${issue.title}`, `\n\n**Description**: ${issue.recommendation.text}\n`]
                    : []),
                '\n```\n',
                trimmedCode,
                '\n```',
            ].join('')
        }

        this.dispatcher.sendEditorContextCommandMessage(
            new EditorContextCommandMessage({ message, triggerID, command })
        )
    }

    private showChatExceptionMessage(e: ChatException, tabID: string, requestID: string | undefined) {
        let message = 'This error is reported to the team automatically. We will attempt to fix it as soon as possible.'
        if (e.errorMessage !== undefined) {
            message += `\n\nDetails: ${e.errorMessage}`
        }

        if (e.statusCode !== undefined) {
            message += `\n\nStatus Code: ${e.statusCode}`
        }
        if (e.sessionID !== undefined) {
            message += `\n\nSession ID: ${e.sessionID}`
        }
        if (requestID !== undefined) {
            message += `\n\nRequest ID: ${requestID}`
        }

        this.dispatcher.sendErrorMessage(
            new ErrorMessage('An error occurred while processing your request.', message.trimEnd().trimStart(), tabID)
        )
    }
}<|MERGE_RESOLUTION|>--- conflicted
+++ resolved
@@ -307,36 +307,36 @@
         switch (type) {
             case 'quick-action-help':
                 message = `I'm Amazon Q, a generative AI assistant. Learn more about me below. Your feedback will help me improve.
-                \n\n### What I can do:                
+                \n\n### What I can do:
                 \n\n- Answer questions about AWS
                 \n\n- Answer questions about general programming concepts
                 \n\n- Explain what a line of code or code function does
                 \n\n- Write unit tests and code
                 \n\n- Debug and fix code
-                \n\n- Refactor code                 
-                \n\n### What I don't do right now:                
+                \n\n- Refactor code
+                \n\n### What I don't do right now:
                 \n\n- Answer questions in languages other than English
                 \n\n- Remember conversations from your previous sessions
-                \n\n- Have information about your AWS account or your specific AWS resources                
-                \n\n### Examples of questions I can answer:                
+                \n\n- Have information about your AWS account or your specific AWS resources
+                \n\n### Examples of questions I can answer:
                 \n\n- When should I use ElastiCache?
                 \n\n- How do I create an Application Load Balancer?
-                \n\n- Explain the <selected code> and ask clarifying questions about it. 
-                \n\n- What is the syntax of declaring a variable in TypeScript?                
-                \n\n### Special Commands                
+                \n\n- Explain the <selected code> and ask clarifying questions about it.
+                \n\n- What is the syntax of declaring a variable in TypeScript?
+                \n\n### Special Commands
                 \n\n- /clear - Clear the conversation.
                 \n\n- /dev - Get code suggestions across files in your current project. Provide a brief prompt, such as "Implement a GET API."<strong> Only available through CodeWhisperer Professional Tier.</strong>
                 \n\n- /transform - Transform your code. Use to upgrade Java code versions. <strong>Only available through CodeWhisperer Professional Tier.</strong>
-                \n\n- /help - View chat topics and commands.                             
-                \n\n### Things to note:                
-                \n\n- I may not always provide completely accurate or current information. 
+                \n\n- /help - View chat topics and commands.
+                \n\n### Things to note:
+                \n\n- I may not always provide completely accurate or current information.
                 \n\n- Provide feedback by choosing the like or dislike buttons that appear below answers.
                 \n\n- When you use Amazon Q, AWS may, for service improvement purposes, store data about your usage and content. You can opt-out of sharing this data by following the steps in AI services opt-out policies. See <a href="https://docs.aws.amazon.com/codewhisperer/latest/userguide/sharing-data.html">here</a>
-                \n\n- Do not enter any confidential, sensitive, or personal information.                
+                \n\n- Do not enter any confidential, sensitive, or personal information.
                 \n\n*For additional help, visit the [Amazon Q User Guide](${userGuideURL}).*`
                 break
             case 'onboarding-help':
-                message = `### What I can do:                
+                message = `### What I can do:
                 \n\n- Answer questions about AWS
                 \n\n- Answer questions about general programming concepts
                 \n\n- Explain what a line of code or code function does
@@ -396,33 +396,12 @@
         )
     }
 
-<<<<<<< HEAD
-    public sendOnboardingPageInteractionMessage(interaction: OnboardingPageInteraction, triggerID: string) {
-        let message
-        switch (interaction.type) {
-            case 'onboarding-page-cwc-button-clicked':
-                message = 'What can Amazon Q do and what are some example questions?'
-                break
-        }
-
-        this.dispatcher.sendOnboardingPageInteractionMessage(
-            new OnboardingPageInteractionMessage({
-                message,
-                interactionType: interaction.type,
-                triggerID,
-            })
-        )
-    }
-
     public sendEditorContextCommandMessage(
         command: EditorContextCommandType,
         selectedCode: string,
         triggerID: string,
         issue?: CodeScanIssue
     ) {
-=======
-    public sendEditorContextCommandMessage(command: EditorContextCommandType, selectedCode: string, triggerID: string) {
->>>>>>> 7b41c4c9
         // Remove newlines and spaces before and after the code
         const trimmedCode = selectedCode.trimStart().trimEnd()
 
