/*!
 * Copyright Amazon.com, Inc. or its affiliates. All Rights Reserved.
 * SPDX-License-Identifier: Apache-2.0
 */
import * as path from 'path'
import * as vscode from 'vscode'
import { Event as VSCodeEvent, Uri, workspace, window, ViewColumn, Position, Selection } from 'vscode'
import { EditorContextExtractor } from '../../editor/context/extractor'
import { ChatSessionStorage } from '../../storages/chatSession'
import { Messenger, MessengerResponseType, StaticTextResponseType } from './messenger/messenger'
import {
    PromptMessage,
    ChatTriggerType,
    TriggerPayload,
    TabClosedMessage,
    InsertCodeAtCursorPosition,
    TriggerTabIDReceived,
    StopResponseMessage,
    CopyCodeToClipboard,
    ChatItemVotedMessage,
    ChatItemFeedbackMessage,
    TabCreatedMessage,
    TabChangedMessage,
    UIFocusMessage,
    SourceLinkClickMessage,
    ResponseBodyLinkClickMessage,
    ChatPromptCommandType,
    FooterInfoLinkClick,
    ViewDiff,
    AcceptDiff,
    QuickCommandGroupActionClick,
    DocumentReference,
    FileClick,
    RelevantTextDocumentAddition,
} from './model'
import {
    AppToWebViewMessageDispatcher,
    ContextSelectedMessage,
    CustomFormActionMessage,
} from '../../view/connector/connector'
import { MessagePublisher } from '../../../amazonq/messages/messagePublisher'
import { MessageListener } from '../../../amazonq/messages/messageListener'
import { EditorContentController } from '../../../amazonq/commons/controllers/contentController'
import { EditorContextCommand } from '../../commands/registerCommands'
import { PromptsGenerator } from './prompts/promptsGenerator'
import { TriggerEventsStorage } from '../../storages/triggerEvents'
import { SendMessageRequest } from '@amzn/amazon-q-developer-streaming-client'
import {
    CodeWhispererStreamingServiceException,
    Origin,
    ToolResult,
    ToolResultStatus,
} from '@amzn/codewhisperer-streaming'
import { UserIntentRecognizer } from './userIntent/userIntentRecognizer'
import { CWCTelemetryHelper, recordTelemetryChatRunCommand } from './telemetryHelper'
import { CodeWhispererTracker } from '../../../codewhisperer/tracker/codewhispererTracker'
import { getLogger } from '../../../shared/logger/logger'
import { triggerPayloadToChatRequest } from './chatRequest/converter'
import { AuthUtil } from '../../../codewhisperer/util/authUtil'
import { openUrl } from '../../../shared/utilities/vsCodeUtils'
import { randomUUID } from '../../../shared/crypto'
import { LspController } from '../../../amazonq/lsp/lspController'
import { CodeWhispererSettings } from '../../../codewhisperer/util/codewhispererSettings'
import { getSelectedCustomization } from '../../../codewhisperer/util/customizationUtil'
import { getHttpStatusCode, AwsClientResponseError } from '../../../shared/errors'
import { uiEventRecorder } from '../../../amazonq/util/eventRecorder'
import { telemetry } from '../../../shared/telemetry/telemetry'
import { isSsoConnection } from '../../../auth/connection'
import { inspect } from '../../../shared/utilities/collectionUtils'
import { DefaultAmazonQAppInitContext } from '../../../amazonq/apps/initContext'
import globals from '../../../shared/extensionGlobals'
import { MynahIconsType, MynahUIDataModel, QuickActionCommand } from '@aws/mynah-ui'
import { LspClient } from '../../../amazonq/lsp/lspClient'
import { AdditionalContextPrompt, ContextCommandItem, ContextCommandItemType } from '../../../amazonq/lsp/types'
import { workspaceCommand } from '../../../amazonq/webview/ui/tabs/constants'
import fs from '../../../shared/fs/fs'
import { FeatureConfigProvider, Features } from '../../../shared/featureConfig'
import { i18n } from '../../../shared/i18n-helper'
import {
    getUserPromptsDirectory,
    promptFileExtension,
    createSavedPromptCommandId,
    aditionalContentNameLimit,
    additionalContentInnerContextLimit,
    tools,
    workspaceChunkMaxSize,
    defaultContextLengths,
} from '../../constants'
import { ChatSession } from '../../clients/chat/v0/chat'
import { ChatHistoryManager } from '../../storages/chatHistory'
import { amazonQTabSuffix } from '../../../shared/constants'
<<<<<<< HEAD
import { OutputKind } from '../../tools/toolShared'
import { Writable } from 'stream'
import { ToolUtils, Tool } from '../../tools/toolUtils'
=======
import { FsRead, FsReadParams } from '../../tools/fsRead'
import { InvokeOutput, OutputKind } from '../../tools/toolShared'
import { FsWrite, FsWriteCommand } from '../../tools/fsWrite'
import { ExecuteBash, ExecuteBashParams } from '../../tools/executeBash'
import { ChatStream } from '../../tools/chatStream'
>>>>>>> cdbc0455

export interface ChatControllerMessagePublishers {
    readonly processPromptChatMessage: MessagePublisher<PromptMessage>
    readonly processTabCreatedMessage: MessagePublisher<TabCreatedMessage>
    readonly processTabClosedMessage: MessagePublisher<TabClosedMessage>
    readonly processTabChangedMessage: MessagePublisher<TabChangedMessage>
    readonly processInsertCodeAtCursorPosition: MessagePublisher<InsertCodeAtCursorPosition>
    readonly processAcceptDiff: MessagePublisher<AcceptDiff>
    readonly processViewDiff: MessagePublisher<ViewDiff>
    readonly processCopyCodeToClipboard: MessagePublisher<CopyCodeToClipboard>
    readonly processContextMenuCommand: MessagePublisher<EditorContextCommand>
    readonly processTriggerTabIDReceived: MessagePublisher<TriggerTabIDReceived>
    readonly processStopResponseMessage: MessagePublisher<StopResponseMessage>
    readonly processChatItemVotedMessage: MessagePublisher<ChatItemVotedMessage>
    readonly processChatItemFeedbackMessage: MessagePublisher<ChatItemFeedbackMessage>
    readonly processUIFocusMessage: MessagePublisher<UIFocusMessage>
    readonly processSourceLinkClick: MessagePublisher<SourceLinkClickMessage>
    readonly processResponseBodyLinkClick: MessagePublisher<ResponseBodyLinkClickMessage>
    readonly processFooterInfoLinkClick: MessagePublisher<FooterInfoLinkClick>
    readonly processContextCommandUpdateMessage: MessagePublisher<void>
    readonly processQuickCommandGroupActionClicked: MessagePublisher<QuickCommandGroupActionClick>
    readonly processCustomFormAction: MessagePublisher<CustomFormActionMessage>
    readonly processContextSelected: MessagePublisher<ContextSelectedMessage>
    readonly processFileClick: MessagePublisher<FileClick>
}

export interface ChatControllerMessageListeners {
    readonly processPromptChatMessage: MessageListener<PromptMessage>
    readonly processTabCreatedMessage: MessageListener<TabCreatedMessage>
    readonly processTabClosedMessage: MessageListener<TabClosedMessage>
    readonly processTabChangedMessage: MessageListener<TabChangedMessage>
    readonly processInsertCodeAtCursorPosition: MessageListener<InsertCodeAtCursorPosition>
    readonly processAcceptDiff: MessageListener<AcceptDiff>
    readonly processViewDiff: MessageListener<ViewDiff>
    readonly processCopyCodeToClipboard: MessageListener<CopyCodeToClipboard>
    readonly processContextMenuCommand: MessageListener<EditorContextCommand>
    readonly processTriggerTabIDReceived: MessageListener<TriggerTabIDReceived>
    readonly processStopResponseMessage: MessageListener<StopResponseMessage>
    readonly processChatItemVotedMessage: MessageListener<ChatItemVotedMessage>
    readonly processChatItemFeedbackMessage: MessageListener<ChatItemFeedbackMessage>
    readonly processUIFocusMessage: MessageListener<UIFocusMessage>
    readonly processSourceLinkClick: MessageListener<SourceLinkClickMessage>
    readonly processResponseBodyLinkClick: MessageListener<ResponseBodyLinkClickMessage>
    readonly processFooterInfoLinkClick: MessageListener<FooterInfoLinkClick>
    readonly processContextCommandUpdateMessage: MessageListener<void>
    readonly processQuickCommandGroupActionClicked: MessageListener<QuickCommandGroupActionClick>
    readonly processCustomFormAction: MessageListener<CustomFormActionMessage>
    readonly processContextSelected: MessageListener<ContextSelectedMessage>
    readonly processFileClick: MessageListener<FileClick>
}

export class ChatController {
    private readonly sessionStorage: ChatSessionStorage
    private readonly triggerEventsStorage: TriggerEventsStorage
    private readonly messenger: Messenger
    private readonly editorContextExtractor: EditorContextExtractor
    private readonly editorContentController: EditorContentController
    private readonly promptGenerator: PromptsGenerator
    private readonly userIntentRecognizer: UserIntentRecognizer
    private readonly telemetryHelper: CWCTelemetryHelper
    private userPromptsWatcher: vscode.FileSystemWatcher | undefined
    private readonly chatHistoryManager: ChatHistoryManager

    public constructor(
        private readonly chatControllerMessageListeners: ChatControllerMessageListeners,
        appsToWebViewMessagePublisher: MessagePublisher<any>,
        onDidChangeAmazonQVisibility: VSCodeEvent<boolean>
    ) {
        this.sessionStorage = new ChatSessionStorage()
        this.triggerEventsStorage = new TriggerEventsStorage()
        this.telemetryHelper = CWCTelemetryHelper.init(this.sessionStorage, this.triggerEventsStorage)
        this.messenger = new Messenger(
            new AppToWebViewMessageDispatcher(appsToWebViewMessagePublisher),
            this.telemetryHelper
        )
        this.editorContextExtractor = new EditorContextExtractor()
        this.editorContentController = new EditorContentController()
        this.promptGenerator = new PromptsGenerator()
        this.userIntentRecognizer = new UserIntentRecognizer()
        this.chatHistoryManager = new ChatHistoryManager()

        onDidChangeAmazonQVisibility((visible) => {
            if (visible) {
                this.telemetryHelper.recordOpenChat()
            } else {
                this.telemetryHelper.recordCloseChat()
            }
        })

        this.chatControllerMessageListeners.processPromptChatMessage.onMessage((data) => {
            const uiEvents = uiEventRecorder.get(data.tabID)
            if (uiEvents) {
                uiEventRecorder.set(data.tabID, {
                    events: {
                        featureReceivedMessage: globals.clock.Date.now(),
                    },
                })
            }
            /**
             * traceId is only instrumented for chat-prompt but not for things
             * like follow-up-was-clicked. In those cases we fallback to a different
             * uuid
             **/
            return telemetry.withTraceId(() => {
                return this.processPromptChatMessage(data)
            }, uiEvents?.traceId ?? randomUUID())
        })

        this.chatControllerMessageListeners.processTabCreatedMessage.onMessage((data) => {
            return this.processTabCreateMessage(data)
        })

        this.chatControllerMessageListeners.processTabClosedMessage.onMessage((data) => {
            return this.processTabCloseMessage(data)
        })

        this.chatControllerMessageListeners.processTabChangedMessage.onMessage((data) => {
            return this.processTabChangedMessage(data)
        })

        this.chatControllerMessageListeners.processInsertCodeAtCursorPosition.onMessage((data) => {
            return this.processInsertCodeAtCursorPosition(data)
        })

        this.chatControllerMessageListeners.processAcceptDiff.onMessage((data) => {
            return this.processAcceptDiff(data)
        })

        this.chatControllerMessageListeners.processViewDiff.onMessage((data) => {
            return this.processViewDiff(data)
        })

        this.chatControllerMessageListeners.processCopyCodeToClipboard.onMessage((data) => {
            return this.processCopyCodeToClipboard(data)
        })

        this.chatControllerMessageListeners.processContextMenuCommand.onMessage((data) => {
            return this.processContextMenuCommand(data)
        })

        this.chatControllerMessageListeners.processTriggerTabIDReceived.onMessage((data) => {
            return this.processTriggerTabIDReceived(data)
        })

        this.chatControllerMessageListeners.processStopResponseMessage.onMessage((data) => {
            return this.processStopResponseMessage(data)
        })

        this.chatControllerMessageListeners.processChatItemVotedMessage.onMessage((data) => {
            return this.processChatItemVotedMessage(data)
        })

        this.chatControllerMessageListeners.processChatItemFeedbackMessage.onMessage((data) => {
            return this.processChatItemFeedbackMessage(data)
        })

        this.chatControllerMessageListeners.processUIFocusMessage.onMessage((data) => {
            return this.processUIFocusMessage(data)
        })

        this.chatControllerMessageListeners.processSourceLinkClick.onMessage((data) => {
            return this.processSourceLinkClick(data)
        })
        this.chatControllerMessageListeners.processResponseBodyLinkClick.onMessage((data) => {
            return this.processResponseBodyLinkClick(data)
        })
        this.chatControllerMessageListeners.processFooterInfoLinkClick.onMessage((data) => {
            return this.processFooterInfoLinkClick(data)
        })
        this.chatControllerMessageListeners.processContextCommandUpdateMessage.onMessage(() => {
            return this.processContextCommandUpdateMessage()
        })
        this.chatControllerMessageListeners.processQuickCommandGroupActionClicked.onMessage((data) => {
            return this.processQuickCommandGroupActionClicked(data)
        })
        this.chatControllerMessageListeners.processCustomFormAction.onMessage((data) => {
            return this.processCustomFormAction(data)
        })
        this.chatControllerMessageListeners.processContextSelected.onMessage((data) => {
            return this.processContextSelected(data)
        })
        this.chatControllerMessageListeners.processFileClick.onMessage((data) => {
            return this.processFileClickMessage(data)
        })
    }

    private registerUserPromptsWatcher() {
        if (this.userPromptsWatcher) {
            return
        }
        this.userPromptsWatcher = vscode.workspace.createFileSystemWatcher(
            new vscode.RelativePattern(vscode.Uri.file(getUserPromptsDirectory()), `*${promptFileExtension}`),
            false,
            true,
            false
        )
        this.userPromptsWatcher.onDidCreate(() => this.processContextCommandUpdateMessage())
        this.userPromptsWatcher.onDidDelete(() => this.processContextCommandUpdateMessage())
        globals.context.subscriptions.push(this.userPromptsWatcher)
    }

    private processFooterInfoLinkClick(click: FooterInfoLinkClick) {
        this.openLinkInExternalBrowser(click)
    }

    private openLinkInExternalBrowser(
        click: ResponseBodyLinkClickMessage | SourceLinkClickMessage | FooterInfoLinkClick
    ) {
        this.telemetryHelper.recordInteractWithMessage(click)
        void openUrl(Uri.parse(click.link))
    }

    private processResponseBodyLinkClick(click: ResponseBodyLinkClickMessage) {
        this.openLinkInExternalBrowser(click)
    }

    private processSourceLinkClick(click: SourceLinkClickMessage) {
        this.openLinkInExternalBrowser(click)
    }

    private processQuickActionCommand(message: PromptMessage) {
        this.editorContextExtractor
            .extractContextForTrigger('QuickAction')
            .then((context) => {
                const triggerID = randomUUID()

                const quickActionCommand = message.command as ChatPromptCommandType

                this.messenger.sendQuickActionMessage(quickActionCommand, triggerID)

                this.triggerEventsStorage.addTriggerEvent({
                    id: triggerID,
                    tabID: message.tabID,
                    message: undefined,
                    type: 'quick_action',
                    quickAction: quickActionCommand,
                    context,
                })

                if (quickActionCommand === 'help') {
                    void this.generateStaticTextResponse('quick-action-help', triggerID)
                    recordTelemetryChatRunCommand('help')
                    return
                }
            })
            .catch((e) => {
                this.processException(e, '')
            })
    }

    private async processChatItemFeedbackMessage(message: ChatItemFeedbackMessage) {
        await this.telemetryHelper.recordFeedback(message)
    }

    private async processChatItemVotedMessage(message: ChatItemVotedMessage) {
        this.telemetryHelper.recordInteractWithMessage(message)
    }

    private async processStopResponseMessage(message: StopResponseMessage) {
        const session = this.sessionStorage.getSession(message.tabID)
        session.tokenSource.cancel()
    }

    private async processTriggerTabIDReceived(message: TriggerTabIDReceived) {
        this.triggerEventsStorage.updateTriggerEventTabIDFromUnknown(message.triggerID, message.tabID)
    }

    private async processInsertCodeAtCursorPosition(message: InsertCodeAtCursorPosition) {
        this.editorContentController.insertTextAtCursorPosition(message.code, (editor, cursorStart) => {
            CodeWhispererTracker.getTracker().enqueue({
                conversationID: this.telemetryHelper.getConversationId(message.tabID) ?? '',
                messageID: message.messageId,
                userIntent: message.userIntent,
                time: new Date(),
                fileUrl: editor.document.uri,
                startPosition: cursorStart,
                endPosition: editor.selection.active,
                originalString: message.code,
            })
        })
        this.telemetryHelper.recordInteractWithMessage(message)
    }

    private async processAcceptDiff(message: AcceptDiff) {
        const context = this.triggerEventsStorage.getTriggerEvent((message.data as any)?.triggerID) || ''
        this.editorContentController
            .acceptDiff({ ...message, ...context })
            .then(() => {
                this.telemetryHelper.recordInteractWithMessage(message)
            })
            .catch((error) => {
                this.telemetryHelper.recordInteractWithMessage(message, { result: 'Failed' })
            })
    }

    private async processViewDiff(message: ViewDiff) {
        const context = this.triggerEventsStorage.getTriggerEvent((message.data as any)?.triggerID) || ''
        this.editorContentController
            .viewDiff({ ...message, ...context })
            .then(() => {
                this.telemetryHelper.recordInteractWithMessage(message)
            })
            .catch((error) => {
                this.telemetryHelper.recordInteractWithMessage(message, { result: 'Failed' })
            })
    }

    private async processAcceptCodeDiff(message: CustomFormActionMessage) {
        const session = this.sessionStorage.getSession(message.tabID ?? '')
        const filePath = session.filePath ?? ''
        const fileExists = await fs.existsFile(filePath)
        const tempFilePath = session.tempFilePath
        const tempFileExists = await fs.existsFile(tempFilePath ?? '')
        if (fileExists && tempFileExists) {
            const fileContent = await fs.readFileText(filePath)
            const tempFileContent = await fs.readFileText(tempFilePath ?? '')
            if (fileContent !== tempFileContent) {
                await fs.writeFile(filePath, tempFileContent)
            }
            await fs.delete(tempFilePath ?? '')
            await vscode.commands.executeCommand('vscode.open', vscode.Uri.file(filePath))
        } else if (!fileExists && tempFileExists) {
            const fileContent = await fs.readFileText(tempFilePath ?? '')
            await fs.writeFile(filePath, fileContent)
            await fs.delete(tempFilePath ?? '')
            await vscode.commands.executeCommand('vscode.open', vscode.Uri.file(filePath))
        }
        // Reset the filePaths to undefined
        session.setFilePath(undefined)
        session.setTempFilePath(undefined)
    }

    private async processCopyCodeToClipboard(message: CopyCodeToClipboard) {
        this.telemetryHelper.recordInteractWithMessage(message)
    }

    private async processTabCreateMessage(message: TabCreatedMessage) {
        // this.telemetryHelper.recordOpenChat(message.tabOpenInteractionType)
    }

    private async processTabCloseMessage(message: TabClosedMessage) {
        this.sessionStorage.deleteSession(message.tabID)
        this.chatHistoryManager.clear()
        this.triggerEventsStorage.removeTabEvents(message.tabID)
        // this.telemetryHelper.recordCloseChat(message.tabID)
    }

    private async processTabChangedMessage(message: TabChangedMessage) {
        if (message.prevTabID) {
            this.telemetryHelper.recordExitFocusConversation(message.prevTabID)
        }
        this.telemetryHelper.recordEnterFocusConversation(message.tabID)
    }

    private async processUIFocusMessage(message: UIFocusMessage) {
        switch (message.type) {
            case 'focus':
                this.telemetryHelper.recordEnterFocusChat()
                break
            case 'blur':
                this.telemetryHelper.recordExitFocusChat()
                break
        }
    }

    private async processContextCommandUpdateMessage() {
        // when UI is ready, refresh the context commands
        this.registerUserPromptsWatcher()
        const contextCommand: MynahUIDataModel['contextCommands'] = [
            {
                commands: [
                    ...workspaceCommand.commands,
                    {
                        command: i18n('AWS.amazonq.context.folders.title'),
                        children: [
                            {
                                groupName: i18n('AWS.amazonq.context.folders.title'),
                                commands: [],
                            },
                        ],
                        description: i18n('AWS.amazonq.context.folders.description'),
                        icon: 'folder' as MynahIconsType,
                    },
                    {
                        command: i18n('AWS.amazonq.context.files.title'),
                        children: [
                            {
                                groupName: i18n('AWS.amazonq.context.files.title'),
                                commands: [],
                            },
                        ],
                        description: i18n('AWS.amazonq.context.files.description'),
                        icon: 'file' as MynahIconsType,
                    },
                    {
                        command: i18n('AWS.amazonq.context.code.title'),
                        children: [
                            {
                                groupName: i18n('AWS.amazonq.context.code.title'),
                                commands: [],
                            },
                        ],
                        description: i18n('AWS.amazonq.context.code.description'),
                        icon: 'code-block' as MynahIconsType,
                    },
                    {
                        command: i18n('AWS.amazonq.context.prompts.title'),
                        children: [
                            {
                                groupName: i18n('AWS.amazonq.context.prompts.title'),
                                commands: [],
                            },
                        ],
                        description: i18n('AWS.amazonq.context.prompts.description'),
                        icon: 'magic' as MynahIconsType,
                    },
                ],
            },
        ]

        const feature = FeatureConfigProvider.getFeature(Features.highlightCommand)
        const commandName = feature?.value.stringValue
        if (commandName) {
            const commandDescription = feature.variation
            contextCommand.push({
                groupName: 'Additional Commands',
                commands: [{ command: commandName, description: commandDescription }],
            })
        }
        const symbolsCmd: QuickActionCommand = contextCommand[0].commands?.[3]
        const promptsCmd: QuickActionCommand = contextCommand[0].commands?.[4]

        // Check for user prompts
        try {
            const userPromptsDirectory = getUserPromptsDirectory()
            const directoryExists = await fs.exists(userPromptsDirectory)
            if (directoryExists) {
                const systemPromptFiles = await fs.readdir(userPromptsDirectory)
                promptsCmd.children?.[0].commands.push(
                    ...systemPromptFiles
                        .filter(([name]) => name.endsWith(promptFileExtension))
                        .map(([name]) => ({
                            command: path.basename(name, promptFileExtension),
                            icon: 'magic' as MynahIconsType,
                            id: 'prompt',
                            route: [userPromptsDirectory, name],
                        }))
                )
            }
        } catch (e) {
            getLogger().verbose(`Could not read prompts from ~/.aws/prompts: ${e}`)
        }

        // Add create prompt button to the bottom of the prompts list
        promptsCmd.children?.[0].commands.push({
            command: i18n('AWS.amazonq.savedPrompts.action'),
            id: createSavedPromptCommandId,
            icon: 'list-add' as MynahIconsType,
        })

        const lspClientReady = await LspClient.instance.waitUntilReady()
        if (lspClientReady) {
            const contextCommandItems = await LspClient.instance.getContextCommandItems()
            const folderCmd: QuickActionCommand = contextCommand[0].commands?.[1]
            const filesCmd: QuickActionCommand = contextCommand[0].commands?.[2]

            for (const contextCommandItem of contextCommandItems) {
                const wsFolderName = path.basename(contextCommandItem.workspaceFolder)
                if (contextCommandItem.type === 'file') {
                    filesCmd.children?.[0].commands.push({
                        command: path.basename(contextCommandItem.relativePath),
                        description: path.join(wsFolderName, contextCommandItem.relativePath),
                        route: [contextCommandItem.workspaceFolder, contextCommandItem.relativePath],
                        label: 'file' as ContextCommandItemType,
                        id: contextCommandItem.id,
                        icon: 'file' as MynahIconsType,
                    })
                } else if (contextCommandItem.type === 'folder') {
                    folderCmd.children?.[0].commands.push({
                        command: path.basename(contextCommandItem.relativePath),
                        description: path.join(wsFolderName, contextCommandItem.relativePath),
                        route: [contextCommandItem.workspaceFolder, contextCommandItem.relativePath],
                        label: 'folder' as ContextCommandItemType,
                        id: contextCommandItem.id,
                        icon: 'folder' as MynahIconsType,
                    })
                }
                // TODO: Remove the limit of 25k once the performance issue of mynahUI in webview is fixed.
                else if (
                    contextCommandItem.symbol &&
                    symbolsCmd.children &&
                    symbolsCmd.children[0].commands.length < 25_000
                ) {
                    symbolsCmd.children?.[0].commands.push({
                        command: contextCommandItem.symbol.name,
                        description: `${contextCommandItem.symbol.kind}, ${path.join(wsFolderName, contextCommandItem.relativePath)}, L${contextCommandItem.symbol.range.start.line}-${contextCommandItem.symbol.range.end.line}`,
                        route: [contextCommandItem.workspaceFolder, contextCommandItem.relativePath],
                        label: 'code' as ContextCommandItemType,
                        id: contextCommandItem.id,
                        icon: 'code-block' as MynahIconsType,
                    })
                }
            }
        }

        this.messenger.sendContextCommandData(contextCommand)
        void LspController.instance.updateContextCommandSymbolsOnce()
    }

    private handlePromptCreate(tabID: string) {
        this.messenger.showCustomForm(
            tabID,
            [
                {
                    id: 'prompt-name',
                    type: 'textinput',
                    mandatory: true,
                    autoFocus: true,
                    title: i18n('AWS.amazonq.savedPrompts.title'),
                    placeholder: i18n('AWS.amazonq.savedPrompts.placeholder'),
                    description: i18n('AWS.amazonq.savedPrompts.description'),
                },
            ],
            [
                { id: 'cancel-create-prompt', text: i18n('AWS.generic.cancel'), status: 'clear' },
                { id: 'submit-create-prompt', text: i18n('AWS.amazonq.savedPrompts.create'), status: 'main' },
            ],
            `Create a saved prompt`
        )
    }

    private processQuickCommandGroupActionClicked(message: QuickCommandGroupActionClick) {
        if (message.actionId === createSavedPromptCommandId) {
            this.handlePromptCreate(message.tabID)
        }
    }

    private async processCustomFormAction(message: CustomFormActionMessage) {
        if (message.action.id === 'submit-create-prompt') {
            const userPromptsDirectory = getUserPromptsDirectory()

            const title = message.action.formItemValues?.['prompt-name']
            const newFilePath = path.join(
                userPromptsDirectory,
                title ? `${title}${promptFileExtension}` : `default${promptFileExtension}`
            )
            const newFileContent = new Uint8Array(Buffer.from(''))
            await fs.writeFile(newFilePath, newFileContent)
            const newFileDoc = await vscode.workspace.openTextDocument(newFilePath)
            await vscode.window.showTextDocument(newFileDoc)
            telemetry.ui_click.emit({ elementId: 'amazonq_createSavedPrompt' })
        } else if (message.action.id === 'accept-code-diff') {
            await this.processAcceptCodeDiff(message)
        } else if (message.action.id === 'reject-code-diff') {
            // Reset the filePaths to undefined
            this.sessionStorage.getSession(message.tabID ?? '').setFilePath(undefined)
            this.sessionStorage.getSession(message.tabID ?? '').setTempFilePath(undefined)
        } else if (message.action.id === 'confirm-tool-use') {
            await this.processToolUseMessage(message)
        }
    }

    private async processContextSelected(message: ContextSelectedMessage) {
        if (message.tabID && message.contextItem.id === createSavedPromptCommandId) {
            this.handlePromptCreate(message.tabID)
        }
    }
    private async processFileClickMessage(message: FileClick) {
        const session = this.sessionStorage.getSession(message.tabID)
        // Check if user clicked on filePath in the contextList or in the fileListTree and perform the functionality accordingly.
        if (session.showDiffOnFileWrite) {
            const filePath = session.filePath ?? message.filePath
            const fileExists = await fs.existsFile(filePath)
            // Check if fileExists=false, If yes, return instead of showing broken diff experience.
            if (!session.tempFilePath) {
                void vscode.window.showInformationMessage('Generated code changes have been reviewed and processed.')
                return
            }
            const leftUri = fileExists ? vscode.Uri.file(filePath) : vscode.Uri.from({ scheme: 'untitled' })
            const rightUri = vscode.Uri.file(session.tempFilePath ?? filePath)
            const fileName = path.basename(filePath)
            await vscode.commands.executeCommand('vscode.diff', leftUri, rightUri, `${fileName} ${amazonQTabSuffix}`)
        } else {
            const lineRanges = session.contexts.get(message.filePath)

            if (!lineRanges) {
                return
            }

            // Check if clicked file is in a different workspace root
            const projectRoot =
                session.relativePathToWorkspaceRoot.get(message.filePath) || workspace.workspaceFolders?.[0]?.uri.fsPath
            if (!projectRoot) {
                return
            }
            let absoluteFilePath = path.join(projectRoot, message.filePath)

            // Handle clicking on a user prompt outside the workspace
            if (message.filePath.endsWith(promptFileExtension)) {
                try {
                    await vscode.workspace.fs.stat(vscode.Uri.file(absoluteFilePath))
                } catch {
                    absoluteFilePath = path.join(getUserPromptsDirectory(), message.filePath)
                }
            }

            try {
                // Open the file in VSCode
                const document = await workspace.openTextDocument(absoluteFilePath)
                const editor = await window.showTextDocument(document, ViewColumn.Active)

                // Create multiple selections based on line ranges
                const selections: Selection[] = lineRanges
                    .filter(({ first, second }) => first !== -1 && second !== -1)
                    .map(({ first, second }) => {
                        const startPosition = new Position(first - 1, 0) // Convert 1-based to 0-based
                        const endPosition = new Position(second - 1, document.lineAt(second - 1).range.end.character)
                        return new Selection(
                            startPosition.line,
                            startPosition.character,
                            endPosition.line,
                            endPosition.character
                        )
                    })

                // Apply multiple selections to the editor
                if (selections.length > 0) {
                    editor.selection = selections[0] // Set the first selection as active
                    editor.selections = selections // Apply multiple selections
                    editor.revealRange(selections[0], vscode.TextEditorRevealType.InCenter)
                }
            } catch (error) {}
        }
    }

    private processException(e: any, tabID: string) {
        let errorMessage = ''
        let requestID = undefined
        const defaultMessage = 'Failed to get response'
        if (typeof e === 'string') {
            errorMessage = e.toUpperCase()
        } else if (e instanceof SyntaxError) {
            // Workaround to handle case when LB returns web-page with error and our client doesn't return proper exception
            errorMessage = AwsClientResponseError.tryExtractReasonFromSyntaxError(e) ?? defaultMessage
        } else if (e instanceof CodeWhispererStreamingServiceException) {
            errorMessage = e.message
            requestID = e.$metadata.requestId
        } else if (e instanceof Error) {
            errorMessage = e.message
        }

        this.messenger.sendErrorMessage(errorMessage, tabID, requestID)
        getLogger().error(`error: ${errorMessage} tabID: ${tabID} requestID: ${requestID}`)

        this.sessionStorage.deleteSession(tabID)
        this.chatHistoryManager.clear()
    }

    private async processContextMenuCommand(command: EditorContextCommand) {
        // Just open the chat panel in this case
        if (!this.editorContextExtractor.isCodeBlockSelected() && command.type === 'aws.amazonq.sendToPrompt') {
            return
        }

        this.editorContextExtractor
            .extractContextForTrigger('ContextMenu')
            .then(async (context) => {
                const triggerID = randomUUID()
                if (command.type === 'aws.amazonq.generateUnitTests') {
                    DefaultAmazonQAppInitContext.instance.getAppsToWebViewMessagePublisher().publish({
                        sender: 'testChat',
                        command: 'test',
                        type: 'chatMessage',
                    })
                    // For non-supported languages, we'll just open the standard chat.
                    return
                }

                if (context?.focusAreaContext?.codeBlock === undefined) {
                    throw 'Sorry, I cannot help with the selected language code snippet'
                }

                const prompt = this.promptGenerator.generateForContextMenuCommand(command)

                if (command.type === 'aws.amazonq.explainIssue') {
                    this.messenger.sendEditorContextCommandMessage(
                        command.type,
                        context.activeFileContext?.fileText
                            ?.split('\n')
                            .slice(command.issue.startLine, command.issue.endLine)
                            .join('') ?? '',
                        triggerID,
                        command.issue
                    )
                } else {
                    this.messenger.sendEditorContextCommandMessage(
                        command.type,
                        context?.focusAreaContext?.codeBlock ?? '',
                        triggerID
                    )
                }

                if (command.type === 'aws.amazonq.sendToPrompt') {
                    // No need for response if send the code to prompt
                    return
                }

                this.triggerEventsStorage.addTriggerEvent({
                    id: triggerID,
                    tabID: undefined,
                    message: prompt,
                    type: 'editor_context_command',
                    context,
                    command,
                })

                return this.generateResponse(
                    {
                        message: prompt,
                        trigger: ChatTriggerType.ChatMessage,
                        query: undefined,
                        codeSelection: context?.focusAreaContext?.selectionInsideExtendedCodeBlock,
                        fileText: context?.focusAreaContext?.extendedCodeBlock ?? '',
                        fileLanguage: context?.activeFileContext?.fileLanguage,
                        filePath: context?.activeFileContext?.filePath,
                        matchPolicy: context?.activeFileContext?.matchPolicy,
                        codeQuery: context?.focusAreaContext?.names,
                        userIntent: this.userIntentRecognizer.getFromContextMenuCommand(command),
                        customization: getSelectedCustomization(),
                        chatHistory: this.chatHistoryManager.getHistory(),
                        additionalContents: [],
                        relevantTextDocuments: [],
                        documentReferences: [],
                        useRelevantDocuments: false,
                        contextLengths: {
                            ...defaultContextLengths,
                        },
                        context: [],
                    },
                    triggerID
                )
            })
            .catch((e) => {
                this.processException(e, '')
            })
    }

    private async processPromptChatMessage(message: PromptMessage) {
        if (message.message === undefined) {
            this.messenger.sendErrorMessage('chatMessage should be set', message.tabID, undefined)
            return
        }
        try {
            switch (message.command) {
                case 'follow-up-was-clicked':
                    await this.processFollowUp(message)
                    this.telemetryHelper.recordInteractWithMessage(message)
                    break
                case 'onboarding-page-cwc-button-clicked':
                case 'chat-prompt':
                    await this.processPromptMessageAsNewThread(message)
                    break
                default:
                    await this.processCommandMessage(message)
            }
        } catch (e) {
            this.processException(e, message.tabID)
        }
    }

    private async processCommandMessage(message: PromptMessage) {
        if (message.command === undefined) {
            return
        }
        switch (message.command) {
            case 'clear':
                this.sessionStorage.deleteSession(message.tabID)
                this.chatHistoryManager.clear()
                this.triggerEventsStorage.removeTabEvents(message.tabID)
                recordTelemetryChatRunCommand('clear')
                return
            default:
                this.processQuickActionCommand(message)
        }
    }

    private async processFollowUp(message: PromptMessage) {
        try {
            const lastTriggerEvent = this.triggerEventsStorage.getLastTriggerEventByTabID(message.tabID)

            if (lastTriggerEvent === undefined) {
                throw "It's impossible to ask follow-ups on empty tabs"
            }

            const triggerID = randomUUID()
            this.triggerEventsStorage.addTriggerEvent({
                id: triggerID,
                tabID: message.tabID,
                message: message.message,
                type: 'follow_up',
                context: lastTriggerEvent.context,
            })

            return this.generateResponse(
                {
                    message: message.message ?? '',
                    trigger: ChatTriggerType.ChatMessage,
                    query: message.message,
                    codeSelection: lastTriggerEvent.context?.focusAreaContext?.selectionInsideExtendedCodeBlock,
                    fileText: lastTriggerEvent.context?.focusAreaContext?.extendedCodeBlock ?? '',
                    fileLanguage: lastTriggerEvent.context?.activeFileContext?.fileLanguage,
                    filePath: lastTriggerEvent.context?.activeFileContext?.filePath,
                    matchPolicy: lastTriggerEvent.context?.activeFileContext?.matchPolicy,
                    codeQuery: lastTriggerEvent.context?.focusAreaContext?.names,
                    userIntent: message.userIntent,
                    customization: getSelectedCustomization(),
                    chatHistory: this.chatHistoryManager.getHistory(),
                    contextLengths: {
                        ...defaultContextLengths,
                    },
                    relevantTextDocuments: [],
                    additionalContents: [],
                    documentReferences: [],
                    useRelevantDocuments: false,
                    context: [],
                },
                triggerID
            )
        } catch (e) {
            this.processException(e, message.tabID)
        }
    }

    private async processToolUseMessage(message: CustomFormActionMessage) {
        const tabID = message.tabID
        if (!tabID) {
            return
        }
        this.editorContextExtractor
            .extractContextForTrigger('ChatMessage')
            .then(async (context) => {
                const triggerID = randomUUID()
                this.triggerEventsStorage.addTriggerEvent({
                    id: triggerID,
                    tabID: message.tabID,
                    message: undefined,
                    type: 'chat_message',
                    context,
                })
                const session = this.sessionStorage.getSession(tabID)
                const toolUse = session.toolUse
                if (!toolUse || !toolUse.input) {
                    return
                }
                session.setToolUse(undefined)

                const toolResults: ToolResult[] = []
<<<<<<< HEAD
=======
                try {
                    switch (toolUse.name) {
                        case 'executeBash': {
                            const executeBash = new ExecuteBash(toolUse.input as unknown as ExecuteBashParams)
                            await executeBash.validate()
                            const chatStream = new ChatStream(this.messenger, tabID, triggerID, toolUse.toolUseId)
                            result = await executeBash.invoke(chatStream)
                            break
                        }
                        case 'fsRead': {
                            const fsRead = new FsRead(toolUse.input as unknown as FsReadParams)
                            await fsRead.validate()
                            result = await fsRead.invoke()
                            break
                        }
                        case 'fsWrite': {
                            const input = toolUse.input as unknown as FsWriteCommand
                            await FsWrite.validate(input)
                            result = await FsWrite.invoke(input)
                            break
                        }
                        default:
                            throw new ToolkitError(`Unsupported tool: ${toolUse.name}`)
                    }
                    if (!result) {
                        throw new ToolkitError('Failed to execute tool and get results')
                    }
>>>>>>> cdbc0455

                const result = ToolUtils.tryFromToolUse(toolUse)
                if ('type' in result) {
                    const tool: Tool = result

                    try {
                        await ToolUtils.validate(tool)

                        const outputStream = new Writable()
                        const output = await ToolUtils.invoke(tool, outputStream)

                        toolResults.push({
                            content: [
                                output.output.kind === OutputKind.Text
                                    ? { text: output.output.content }
                                    : { json: output.output.content },
                            ],
                            toolUseId: toolUse.toolUseId,
                            status: ToolResultStatus.SUCCESS,
                        })
                    } catch (e: any) {
                        toolResults.push({
                            content: [{ text: e.message }],
                            toolUseId: toolUse.toolUseId,
                            status: ToolResultStatus.ERROR,
                        })
                    }
                } else {
                    const toolResult: ToolResult = result
                    toolResults.push(toolResult)
                }

                await this.generateResponse(
                    {
                        message: '',
                        trigger: ChatTriggerType.ChatMessage,
                        query: undefined,
                        codeSelection: context?.focusAreaContext?.selectionInsideExtendedCodeBlock,
                        fileText: context?.focusAreaContext?.extendedCodeBlock ?? '',
                        fileLanguage: context?.activeFileContext?.fileLanguage,
                        filePath: context?.activeFileContext?.filePath,
                        matchPolicy: context?.activeFileContext?.matchPolicy,
                        codeQuery: context?.focusAreaContext?.names,
                        userIntent: undefined,
                        customization: getSelectedCustomization(),
                        toolResults: toolResults,
                        origin: Origin.IDE,
                        chatHistory: this.chatHistoryManager.getHistory(),
                        context: [],
                        relevantTextDocuments: [],
                        additionalContents: [],
                        documentReferences: [],
                        useRelevantDocuments: false,
                        contextLengths: {
                            ...defaultContextLengths,
                        },
                    },
                    triggerID
                )
            })
            .catch((e) => {
                this.processException(e, tabID)
            })
    }

    private async processPromptMessageAsNewThread(message: PromptMessage) {
        const session = this.sessionStorage.getSession(message.tabID)
        session.clearListOfReadFiles()
        session.setShowDiffOnFileWrite(false)
        this.editorContextExtractor
            .extractContextForTrigger('ChatMessage')
            .then(async (context) => {
                const triggerID = randomUUID()
                this.triggerEventsStorage.addTriggerEvent({
                    id: triggerID,
                    tabID: message.tabID,
                    message: message.message,
                    type: 'chat_message',
                    context,
                })
                await this.generateResponse(
                    {
                        message: message.message ?? '',
                        trigger: ChatTriggerType.ChatMessage,
                        query: message.message,
                        codeSelection: context?.focusAreaContext?.selectionInsideExtendedCodeBlock,
                        fileText: context?.focusAreaContext?.extendedCodeBlock ?? '',
                        fileLanguage: context?.activeFileContext?.fileLanguage,
                        filePath: context?.activeFileContext?.filePath,
                        matchPolicy: context?.activeFileContext?.matchPolicy,
                        codeQuery: context?.focusAreaContext?.names,
                        userIntent: this.userIntentRecognizer.getFromPromptChatMessage(message),
                        customization: getSelectedCustomization(),
                        chatHistory: this.chatHistoryManager.getHistory(),
                        origin: Origin.IDE,
                        context: message.context ?? [],
                        relevantTextDocuments: [],
                        additionalContents: [],
                        documentReferences: [],
                        useRelevantDocuments: false,
                        contextLengths: {
                            ...defaultContextLengths,
                        },
                    },
                    triggerID
                )
            })
            .catch((e) => {
                this.processException(e, message.tabID)
            })
    }

    private async generateStaticTextResponse(responseType: StaticTextResponseType, triggerID: string) {
        // Loop while we waiting for tabID to be set
        const triggerEvent = this.triggerEventsStorage.getTriggerEvent(triggerID)
        if (triggerEvent === undefined) {
            return
        }

        if (triggerEvent.tabID === 'no-available-tabs') {
            return
        }

        if (triggerEvent.tabID === undefined) {
            setTimeout(() => {
                this.generateStaticTextResponse(responseType, triggerID).catch((e) => {
                    getLogger().error('generateStaticTextResponse failed: %s', (e as Error).message)
                })
            }, 20)
            return
        }

        const tabID = triggerEvent.tabID

        const credentialsState = await AuthUtil.instance.getChatAuthState()

        if (credentialsState.codewhispererChat !== 'connected' && credentialsState.codewhispererCore !== 'connected') {
            await this.messenger.sendAuthNeededExceptionMessage(credentialsState, tabID, triggerID)
            return
        }

        this.messenger.sendStaticTextResponse(responseType, triggerID, tabID)
    }

    /**
     * @returns A Uri array of prompt files in each workspace root's .amazonq/rules directory
     */
    private async collectWorkspaceRules(): Promise<string[]> {
        const rulesFiles: string[] = []

        if (!vscode.workspace.workspaceFolders) {
            return rulesFiles
        }

        for (const folder of vscode.workspace.workspaceFolders) {
            const rulesPath = path.join(folder.uri.fsPath, '.amazonq', 'rules')
            const folderExists = await fs.exists(rulesPath)

            if (folderExists) {
                const entries = await fs.readdir(rulesPath)

                for (const [name, type] of entries) {
                    if (type === vscode.FileType.File && name.endsWith(promptFileExtension)) {
                        rulesFiles.push(path.join(rulesPath, name))
                    }
                }
            }
        }

        return rulesFiles
    }

    private async resolveContextCommandPayload(triggerPayload: TriggerPayload, session: ChatSession) {
        const contextCommands: ContextCommandItem[] = []

        // Check for workspace rules to add to context
        const workspaceRules = await this.collectWorkspaceRules()
        if (workspaceRules.length > 0) {
            contextCommands.push(
                ...workspaceRules.map((rule) => {
                    const workspaceFolderPath =
                        vscode.workspace.getWorkspaceFolder(vscode.Uri.parse(rule))?.uri?.path || ''
                    return {
                        workspaceFolder: workspaceFolderPath,
                        type: 'file' as ContextCommandItemType,
                        relativePath: path.relative(workspaceFolderPath, rule),
                    }
                })
            )
        }
        triggerPayload.workspaceRulesCount = workspaceRules.length

        for (const context of triggerPayload.context) {
            if (typeof context !== 'string' && context.route && context.route.length === 2) {
                contextCommands.push({
                    workspaceFolder: context.route[0] || '',
                    type: (context.label || '') as ContextCommandItemType,
                    relativePath: context.route[1] || '',
                    id: context.id,
                })
            }
        }

        if (contextCommands.length === 0) {
            return []
        }
        const workspaceFolders = (vscode.workspace.workspaceFolders ?? []).map((folder) => folder.uri.fsPath)
        if (!workspaceFolders) {
            return []
        }
        workspaceFolders.sort()
        const workspaceFolder = workspaceFolders[0]
        for (const contextCommand of contextCommands) {
            session.relativePathToWorkspaceRoot.set(contextCommand.workspaceFolder, contextCommand.workspaceFolder)
        }
        let prompts: AdditionalContextPrompt[] = []
        try {
            prompts = await LspClient.instance.getContextCommandPrompt(contextCommands)
        } catch (e) {
            // todo: handle @workspace used before indexing is ready
            getLogger().verbose(`Could not get context command prompts: ${e}`)
        }

        triggerPayload.contextLengths.additionalContextLengths = this.telemetryHelper.getContextLengths(prompts)
        for (const prompt of prompts.slice(0, 20)) {
            // Add system prompt for user prompts and workspace rules
            const contextType = this.telemetryHelper.getContextType(prompt)
            const description =
                contextType === 'rule' || contextType === 'prompt'
                    ? `You must follow the instructions in ${prompt.relativePath}. Below are lines ${prompt.startLine}-${prompt.endLine} of this file:\n`
                    : prompt.description

            // Handle user prompts outside the workspace
            const relativePath = prompt.filePath.startsWith(getUserPromptsDirectory())
                ? path.basename(prompt.filePath)
                : path.relative(workspaceFolder, prompt.filePath)

            const entry = {
                name: prompt.name.substring(0, aditionalContentNameLimit),
                description: description.substring(0, aditionalContentNameLimit),
                innerContext: prompt.content.substring(0, additionalContentInnerContextLimit),
                type: contextType,
                relativePath: relativePath,
                startLine: prompt.startLine,
                endLine: prompt.endLine,
            }

            triggerPayload.additionalContents.push(entry)
        }
        getLogger().info(`Retrieved chunks of additional context count: ${triggerPayload.additionalContents.length} `)
    }

    private async generateResponse(
        triggerPayload: TriggerPayload & { projectContextQueryLatencyMs?: number },
        triggerID: string
    ) {
        const triggerEvent = this.triggerEventsStorage.getTriggerEvent(triggerID)
        if (triggerEvent === undefined) {
            return
        }

        if (triggerEvent.tabID === 'no-available-tabs') {
            return
        }

        if (triggerEvent.tabID === undefined) {
            setTimeout(() => {
                this.generateResponse(triggerPayload, triggerID).catch((e) => {
                    getLogger().error('generateResponse failed: %s', (e as Error).message)
                })
            }, 20)
            return
        }

        const tabID = triggerEvent.tabID

        const credentialsState = await AuthUtil.instance.getChatAuthState()

        if (
            !(credentialsState.codewhispererChat === 'connected' && credentialsState.codewhispererCore === 'connected')
        ) {
            await this.messenger.sendAuthNeededExceptionMessage(credentialsState, tabID, triggerID)
            return
        }

        const session = this.sessionStorage.getSession(tabID)
        await this.resolveContextCommandPayload(triggerPayload, session)
        triggerPayload.useRelevantDocuments = triggerPayload.context.some(
            (context) => typeof context !== 'string' && context.command === '@workspace'
        )
        if (triggerPayload.useRelevantDocuments) {
            triggerPayload.message = triggerPayload.message.replace(/@workspace/, '')
            if (CodeWhispererSettings.instance.isLocalIndexEnabled()) {
                const start = performance.now()
                const relevantTextDocuments = await LspController.instance.query(triggerPayload.message)
                for (const relevantDocument of relevantTextDocuments) {
                    if (relevantDocument.text && relevantDocument.text.length > 0) {
                        triggerPayload.contextLengths.workspaceContextLength += relevantDocument.text.length
                        if (relevantDocument.text.length > workspaceChunkMaxSize) {
                            relevantDocument.text = relevantDocument.text.substring(0, workspaceChunkMaxSize)
                            getLogger().debug(`Truncating @workspace chunk: ${relevantDocument.relativeFilePath} `)
                        }
                        triggerPayload.relevantTextDocuments.push(relevantDocument)
                    }
                }

                for (const doc of triggerPayload.relevantTextDocuments) {
                    getLogger().info(
                        `amazonq: Using workspace files ${doc.relativeFilePath}, content(partial): ${doc.text?.substring(0, 200)}, start line: ${doc.startLine}, end line: ${doc.endLine}`
                    )
                }
                triggerPayload.projectContextQueryLatencyMs = performance.now() - start
            } else {
                this.messenger.sendOpenSettingsMessage(triggerID, tabID)
                return
            }
        }

        triggerPayload.contextLengths.userInputContextLength = triggerPayload.message.length
        triggerPayload.contextLengths.focusFileContextLength = triggerPayload.fileText.length
        const request = triggerPayloadToChatRequest(triggerPayload)
        if (
            this.chatHistoryManager.getConversationId() !== undefined &&
            this.chatHistoryManager.getConversationId() !== ''
        ) {
            request.conversationState.conversationId = this.chatHistoryManager.getConversationId()
        } else {
            this.chatHistoryManager.setConversationId(randomUUID())
            request.conversationState.conversationId = this.chatHistoryManager.getConversationId()
        }
        triggerPayload.documentReferences = this.mergeRelevantTextDocuments(triggerPayload.relevantTextDocuments)

        // Update context transparency after it's truncated dynamically to show users only the context sent.
        const relativePathsOfMergedRelevantDocuments = triggerPayload.documentReferences.map(
            (doc) => doc.relativeFilePath
        )
        const seen: string[] = []
        for (const additionalContent of triggerPayload.additionalContents) {
            const relativePath = additionalContent.relativePath
            if (!relativePathsOfMergedRelevantDocuments.includes(relativePath) && !seen.includes(relativePath)) {
                triggerPayload.documentReferences.push({
                    relativeFilePath: relativePath,
                    lineRanges:
                        additionalContent.name === 'symbol'
                            ? [{ first: additionalContent.startLine, second: additionalContent.endLine }]
                            : [{ first: -1, second: -1 }],
                })
                seen.push(relativePath)
            }
        }
        for (const doc of triggerPayload.documentReferences) {
            session.contexts.set(doc.relativeFilePath, doc.lineRanges)
        }

        getLogger().debug(
            `request from tab: ${tabID} conversationID: ${session.sessionIdentifier} request: ${inspect(request, {
                depth: 12,
            })}`
        )
        let response: MessengerResponseType | undefined = undefined
        session.createNewTokenSource()
        try {
            this.messenger.sendInitalStream(tabID, triggerID, triggerPayload.documentReferences)
            this.telemetryHelper.setConversationStreamStartTime(tabID)
            if (isSsoConnection(AuthUtil.instance.conn)) {
                const { $metadata, generateAssistantResponseResponse } = await session.chatSso(request)
                response = {
                    $metadata: $metadata,
                    message: generateAssistantResponseResponse,
                }
            } else {
                const { $metadata, sendMessageResponse } = await session.chatIam(request as SendMessageRequest)
                response = {
                    $metadata: $metadata,
                    message: sendMessageResponse,
                }
            }
            this.telemetryHelper.recordEnterFocusConversation(triggerEvent.tabID)
            this.telemetryHelper.recordStartConversation(triggerEvent, triggerPayload)

            this.chatHistoryManager.appendUserMessage({
                userInputMessage: {
                    content: triggerPayload.message,
                    userIntent: triggerPayload.userIntent,
                    ...(triggerPayload.origin && { origin: triggerPayload.origin }),
                    userInputMessageContext: {
                        tools: tools,
                        ...(triggerPayload.toolResults && { toolResults: triggerPayload.toolResults }),
                    },
                },
            })

            getLogger().info(
                `response to tab: ${tabID} conversationID: ${session.sessionIdentifier} requestID: ${
                    response.$metadata.requestId
                } metadata: ${inspect(response.$metadata, { depth: 12 })}`
            )
            await this.messenger.sendAIResponse(
                response,
                session,
                tabID,
                triggerID,
                triggerPayload,
                this.chatHistoryManager
            )
        } catch (e: any) {
            this.telemetryHelper.recordMessageResponseError(triggerPayload, tabID, getHttpStatusCode(e) ?? 0)
            // clears session, record telemetry before this call
            this.processException(e, tabID)
        }
    }

    private mergeRelevantTextDocuments(documents: RelevantTextDocumentAddition[]): DocumentReference[] {
        if (documents.length === 0) {
            return []
        }
        return Object.entries(
            documents.reduce<Record<string, { first: number; second: number }[]>>((acc, doc) => {
                if (!doc.relativeFilePath || doc.startLine === undefined || doc.endLine === undefined) {
                    return acc // Skip invalid documents
                }

                if (!acc[doc.relativeFilePath]) {
                    acc[doc.relativeFilePath] = []
                }
                acc[doc.relativeFilePath].push({ first: doc.startLine, second: doc.endLine })
                return acc
            }, {})
        ).map(([filePath, ranges]) => {
            // Sort by startLine
            const sortedRanges = ranges.sort((a, b) => a.first - b.first)

            const mergedRanges: { first: number; second: number }[] = []
            for (const { first, second } of sortedRanges) {
                if (mergedRanges.length === 0 || mergedRanges[mergedRanges.length - 1].second < first - 1) {
                    // If no overlap, add new range
                    mergedRanges.push({ first, second })
                } else {
                    // Merge overlapping or consecutive ranges
                    mergedRanges[mergedRanges.length - 1].second = Math.max(
                        mergedRanges[mergedRanges.length - 1].second,
                        second
                    )
                }
            }

            return { relativeFilePath: filePath, lineRanges: mergedRanges }
        })
    }
}<|MERGE_RESOLUTION|>--- conflicted
+++ resolved
@@ -89,17 +89,9 @@
 import { ChatSession } from '../../clients/chat/v0/chat'
 import { ChatHistoryManager } from '../../storages/chatHistory'
 import { amazonQTabSuffix } from '../../../shared/constants'
-<<<<<<< HEAD
 import { OutputKind } from '../../tools/toolShared'
-import { Writable } from 'stream'
 import { ToolUtils, Tool } from '../../tools/toolUtils'
-=======
-import { FsRead, FsReadParams } from '../../tools/fsRead'
-import { InvokeOutput, OutputKind } from '../../tools/toolShared'
-import { FsWrite, FsWriteCommand } from '../../tools/fsWrite'
-import { ExecuteBash, ExecuteBashParams } from '../../tools/executeBash'
 import { ChatStream } from '../../tools/chatStream'
->>>>>>> cdbc0455
 
 export interface ChatControllerMessagePublishers {
     readonly processPromptChatMessage: MessagePublisher<PromptMessage>
@@ -957,36 +949,6 @@
                 session.setToolUse(undefined)
 
                 const toolResults: ToolResult[] = []
-<<<<<<< HEAD
-=======
-                try {
-                    switch (toolUse.name) {
-                        case 'executeBash': {
-                            const executeBash = new ExecuteBash(toolUse.input as unknown as ExecuteBashParams)
-                            await executeBash.validate()
-                            const chatStream = new ChatStream(this.messenger, tabID, triggerID, toolUse.toolUseId)
-                            result = await executeBash.invoke(chatStream)
-                            break
-                        }
-                        case 'fsRead': {
-                            const fsRead = new FsRead(toolUse.input as unknown as FsReadParams)
-                            await fsRead.validate()
-                            result = await fsRead.invoke()
-                            break
-                        }
-                        case 'fsWrite': {
-                            const input = toolUse.input as unknown as FsWriteCommand
-                            await FsWrite.validate(input)
-                            result = await FsWrite.invoke(input)
-                            break
-                        }
-                        default:
-                            throw new ToolkitError(`Unsupported tool: ${toolUse.name}`)
-                    }
-                    if (!result) {
-                        throw new ToolkitError('Failed to execute tool and get results')
-                    }
->>>>>>> cdbc0455
 
                 const result = ToolUtils.tryFromToolUse(toolUse)
                 if ('type' in result) {
@@ -995,8 +957,8 @@
                     try {
                         await ToolUtils.validate(tool)
 
-                        const outputStream = new Writable()
-                        const output = await ToolUtils.invoke(tool, outputStream)
+                        const chatStream = new ChatStream(this.messenger, tabID, triggerID, toolUse.toolUseId)
+                        const output = await ToolUtils.invoke(tool, chatStream)
 
                         toolResults.push({
                             content: [
