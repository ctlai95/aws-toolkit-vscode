/*!
 * Copyright 2022 Amazon.com, Inc. or its affiliates. All Rights Reserved.
 * SPDX-License-Identifier: Apache-2.0
 */

import globals from '../shared/extensionGlobals'

import * as nls from 'vscode-nls'
const localize = nls.loadMessageBundle()

import * as vscode from 'vscode'
import * as localizedText from '../shared/localizedText'
import { Credentials } from '@aws-sdk/types'
import { SsoAccessTokenProvider } from './sso/ssoAccessTokenProvider'
import { codicon, getIcon } from '../shared/icons'
import { Commands } from '../shared/vscode/commands2'
import { DataQuickPickItem, showQuickPick } from '../shared/ui/pickerPrompter'
import { isValidResponse } from '../shared/wizards/wizard'
import { CancellationError } from '../shared/utilities/timeoutUtils'
import { ToolkitError, UnknownError } from '../shared/errors'
import { getCache } from './sso/cache'
import { createFactoryFunction, Mutable } from '../shared/utilities/tsUtils'
import { SsoToken } from './sso/model'
import { SsoClient } from './sso/clients'
import { getLogger } from '../shared/logger'
import { CredentialsProviderManager } from './providers/credentialsProviderManager'
import { asString, CredentialsProvider, fromString } from './providers/credentials'
import { once } from '../shared/utilities/functionUtils'
import { getResourceFromTreeNode } from '../shared/treeview/utils'
import { Instance } from '../shared/utilities/typeConstructors'
import { TreeNode } from '../shared/treeview/resourceTreeDataProvider'
import { createInputBox } from '../shared/ui/inputPrompter'
import { CredentialsSettings } from './credentialsUtilities'
import { telemetry } from '../shared/telemetry/telemetry'
import { createCommonButtons, createExitButton, createHelpButton } from '../shared/ui/buttons'
import { getIdeProperties } from '../shared/extensionUtilities'

export const builderIdStartUrl = 'https://view.awsapps.com/start'

export interface SsoConnection {
    readonly type: 'sso'
    readonly id: string
    readonly label: string
    readonly startUrl: string
    readonly scopes?: string[]

    /**
     * Retrieves a bearer token, refreshing or re-authenticating as-needed.
     *
     * This should be called for each new API request sent. It is up to the caller to
     * handle cases where the service rejects the token.
     */
    getToken(): Promise<Pick<SsoToken, 'accessToken' | 'expiresAt'>>
}

export interface IamConnection {
    readonly type: 'iam'
    // Currently equivalent to a serialized `CredentialId`
    // This may change in the future after refactoring legacy implementations
    readonly id: string
    readonly label: string
    getCredentials(): Promise<Credentials>
}

export type Connection = IamConnection | SsoConnection

export interface SsoProfile {
    readonly type: 'sso'
    readonly ssoRegion: string
    readonly startUrl: string
    readonly scopes?: string[]
}

export interface IamProfile {
    readonly type: 'iam'
    readonly name: string
}

// Placeholder type.
// Would be expanded over time to support
// https://docs.aws.amazon.com/cli/latest/userguide/cli-configure-profiles.html
type Profile = IamProfile | SsoProfile

interface AuthService {
    /**
     * Lists all connections known to the Toolkit.
     */
    listConnections(): Promise<Connection[]>

    /**
     * Creates a new connection using a profile.
     *
     * This will fail if the profile does not result in a valid connection.
     */
    createConnection(profile: Profile): Promise<Connection>

    /**
     * Deletes the connection, removing all associated stateful resources.
     */
    deleteConnection(connection: Pick<Connection, 'id'>): void

    /**
     * Retrieves a connection from an id if it exists.
     *
     * A connection id can be persisted and then later used to restore a previous connection.
     * The caller is expected to handle the case where the connection no longer exists.
     */
    getConnection(connection: Pick<Connection, 'id'>): Promise<Connection | undefined>
}

interface ConnectionManager {
    /**
     * The 'global' connection currently in use by the Toolkit.
     *
     * Connections can still be used even if they are not the active connection.
     */
    readonly activeConnection: Connection | undefined
    readonly onDidChangeActiveConnection: vscode.Event<Connection | undefined>

    /**
     * Changes the current 'active' connection used by the Toolkit.
     */
    useConnection(connection: Pick<Connection, 'id'>): Promise<Connection>
}

interface ProfileMetadata {
    /**
     * Labels are used for anything UI related when present.
     */
    readonly label?: string

    /**
     * Used to differentiate various edge-cases that are based off state or state transitions:
     * * `unauthenticated` -> try to login
     * * `valid` -> `invalid` -> notify that the credentials are invalid, prompt to login again
     * * `invalid` -> `invalid` -> immediately throw to stop the user from being spammed
     */
    readonly connectionState: 'valid' | 'invalid' | 'unauthenticated' | 'authenticating'
}

// Difference between "Connection" vs. "Profile":
// * Profile - A stateless configuration that describes how to get credentials
// * Connection - A stateful entity that can produce credentials for a specific target
//
// Connections are very similar to credential providers used in existing logic. The distinction
// is that connections are (ideally) identity-orientated whereas credential providers are not.

type StoredProfile<T extends Profile = Profile> = T & { readonly metadata: ProfileMetadata }

export class ProfileStore {
    public constructor(private readonly memento: vscode.Memento) {}

    public getProfile(id: string): StoredProfile | undefined {
        return this.getData()[id]
    }

    public getProfileOrThrow(id: string): StoredProfile {
        const profile = this.getProfile(id)
        if (profile === undefined) {
            throw new Error(`Profile does not exist: ${id}`)
        }

        return profile
    }

    public listProfiles(): [id: string, profile: StoredProfile][] {
        return Object.entries(this.getData())
    }

    public async addProfile(id: string, profile: SsoProfile): Promise<StoredProfile<SsoProfile>>
    public async addProfile(id: string, profile: IamProfile): Promise<StoredProfile<IamProfile>>
    public async addProfile(id: string, profile: Profile): Promise<StoredProfile> {
        if (this.getProfile(id) !== undefined) {
            throw new Error(`Profile already exists: ${id}`)
        }

        return this.putProfile(id, this.initMetadata(profile))
    }

    public async updateProfile(id: string, metadata: Partial<ProfileMetadata>): Promise<StoredProfile> {
        const profile = this.getProfileOrThrow(id)

        return this.putProfile(id, { ...profile, metadata: { ...profile.metadata, ...metadata } })
    }

    public async deleteProfile(id: string): Promise<void> {
        const data = this.getData()
        delete (data as Mutable<typeof data>)[id]

        await this.updateData(data)
    }

    public getCurrentProfileId(): string | undefined {
        return this.memento.get<string>('auth.currentProfileId')
    }

    public async setCurrentProfileId(id: string | undefined): Promise<void> {
        await this.memento.update('auth.currentProfileId', id)
    }

    private getData() {
        return this.memento.get<{ readonly [id: string]: StoredProfile }>('auth.profiles', {})
    }

    private async updateData(state: { readonly [id: string]: StoredProfile | undefined }) {
        await this.memento.update('auth.profiles', state)
    }

    private async putProfile(id: string, profile: StoredProfile) {
        await this.updateData({ ...this.getData(), [id]: profile })

        return profile
    }

    private initMetadata(profile: Profile): StoredProfile {
        return {
            ...profile,
            metadata: {
                connectionState: 'unauthenticated',
            },
        }
    }
}

async function loadIamProfilesIntoStore(store: ProfileStore, manager: CredentialsProviderManager) {
    const providers = await manager.getCredentialProviderNames()
    for (const [id, profile] of store.listProfiles()) {
        if (profile.type === 'iam' && providers[id] === undefined) {
            await store.deleteProfile(id)
        }
    }
    for (const id of Object.keys(providers)) {
        if (store.getProfile(id) === undefined) {
            await store.addProfile(id, { type: 'iam', name: providers[id].credentialTypeId })
        }
    }
}

function keyedDebounce<T, U extends any[], K extends string = string>(
    fn: (key: K, ...args: U) => Promise<T>
): typeof fn {
    const pending = new Map<K, Promise<T>>()

    return (key, ...args) => {
        if (pending.has(key)) {
            return pending.get(key)!
        }

        const promise = fn(key, ...args).finally(() => pending.delete(key))
        pending.set(key, promise)

        return promise
    }
}

// TODO: replace this with `idToken` when available
export function getSsoProfileKey(profile: Pick<SsoProfile, 'startUrl' | 'scopes'>): string {
    const scopesFragment = profile.scopes ? `?scopes=${profile.scopes.sort()}` : ''

    return `${profile.startUrl}${scopesFragment}`
}

function sortProfilesByScope(profiles: StoredProfile<Profile>[]): StoredProfile<SsoProfile>[] {
    return profiles
        .filter((c): c is StoredProfile<SsoProfile> => c.type === 'sso')
        .sort((a, b) => (a.scopes?.length ?? 0) - (b.scopes?.length ?? 0))
}

// The true connection state can only be known after trying to use the connection
// So it is not exposed on the `Connection` interface
type StatefulConnection = Connection & { readonly state: ProfileMetadata['connectionState'] }

export class Auth implements AuthService, ConnectionManager {
    private readonly ssoCache = getCache()
    private readonly onDidChangeActiveConnectionEmitter = new vscode.EventEmitter<StatefulConnection | undefined>()
    public readonly onDidChangeActiveConnection = this.onDidChangeActiveConnectionEmitter.event

    public constructor(
        private readonly store: ProfileStore,
        private readonly createTokenProvider = createFactoryFunction(SsoAccessTokenProvider),
        private readonly iamProfileProvider = CredentialsProviderManager.getInstance()
    ) {}

    #activeConnection: Mutable<StatefulConnection> | undefined
    public get activeConnection(): StatefulConnection | undefined {
        return this.#activeConnection
    }

    public get hasConnections() {
        return this.store.listProfiles().length !== 0
    }

    public async restorePreviousSession(): Promise<Connection | undefined> {
        const id = this.store.getCurrentProfileId()
        if (id === undefined) {
            return
        }

        try {
            return await this.useConnection({ id })
        } catch (err) {
            getLogger().warn(`auth: failed to restore previous session: ${UnknownError.cast(err).message}`)
        }
    }

    public async reauthenticate({ id }: Pick<Connection, 'id'>): Promise<Connection> {
        const profile = this.store.getProfileOrThrow(id)
        if (profile.type === 'sso') {
            const provider = this.getTokenProvider(id, profile)
            await this.authenticate(id, () => provider.createToken())

            return this.getSsoConnection(id, profile)
        } else {
            const provider = await this.getCredentialsProvider(id)
            await this.authenticate(id, () => this.createCachedCredentials(provider))

            return this.getIamConnection(id, provider)
        }
    }

    public async useConnection({ id }: Pick<Connection, 'id'>): Promise<Connection> {
        const profile = this.store.getProfile(id)
        if (profile === undefined) {
            throw new Error(`Connection does not exist: ${id}`)
        }

        const validated = await this.validateConnection(id, profile)
        const conn =
            validated.type === 'sso'
                ? this.getSsoConnection(id, validated)
                : this.getIamConnection(id, await this.getCredentialsProvider(id))

        this.#activeConnection = conn
        this.onDidChangeActiveConnectionEmitter.fire(conn)
        await this.store.setCurrentProfileId(id)

        return conn
    }

    public async logout(): Promise<void> {
        if (this.activeConnection === undefined) {
            return
        }

        await this.store.setCurrentProfileId(undefined)
        await this.invalidateConnection(this.activeConnection.id)
        this.#activeConnection = undefined
        this.onDidChangeActiveConnectionEmitter.fire(undefined)
    }

    public async listConnections(): Promise<Connection[]> {
        await loadIamProfilesIntoStore(this.store, this.iamProfileProvider)

        const connections = await Promise.all(
            this.store.listProfiles().map(async ([id, profile]) => {
                if (profile.type === 'sso') {
                    return this.getSsoConnection(id, profile)
                } else {
                    return this.getIamConnection(id, await this.getCredentialsProvider(id))
                }
            })
        )

        return connections
    }

    public async createConnection(profile: SsoProfile): Promise<SsoConnection>
    public async createConnection(profile: Profile): Promise<Connection> {
        if (profile.type === 'iam') {
            throw new Error('Creating IAM connections is not supported')
        }

        // XXX: Scoped connections must be shared as a workaround
        const startUrl = profile.startUrl
        if (profile.scopes) {
            const sharedProfile = sortProfilesByScope(this.store.listProfiles().map(p => p[1])).find(
                p => p.startUrl === startUrl
            )
            const scopes = Array.from(new Set([...profile.scopes, ...(sharedProfile?.scopes ?? [])]))
            profile = sharedProfile ? { ...profile, scopes } : profile
        }

        // XXX: `id` should be based off the resolved `idToken`, _not_ the source profile
        const id = getSsoProfileKey(profile)
        const tokenProvider = this.getTokenProvider(id, {
            ...profile,
            metadata: { connectionState: 'unauthenticated' },
        })

        try {
            ;(await tokenProvider.getToken()) ?? (await tokenProvider.createToken())
            const storedProfile = await this.store.addProfile(id, profile)
            await this.updateConnectionState(id, 'valid')

            return this.getSsoConnection(id, storedProfile)
        } catch (err) {
            await this.store.deleteProfile(id)
            throw err
        }
    }

    public async deleteConnection(connection: Pick<Connection, 'id'>): Promise<void> {
        if (connection.id === this.#activeConnection?.id) {
            await this.logout()
        } else {
            this.invalidateConnection(connection.id)
        }

        await this.store.deleteProfile(connection.id)
    }

    public async getConnection(connection: Pick<Connection, 'id'>): Promise<Connection | undefined> {
        const connections = await this.listConnections()

        return connections.find(c => c.id === connection.id)
    }

    /**
     * Attempts to remove all auth state related to the connection.
     *
     * For SSO, this involves an API call to clear server-side state. The call happens
     * before the local token(s) are cleared as they are needed in the request.
     */
    private async invalidateConnection(id: Connection['id']) {
        const profile = this.store.getProfileOrThrow(id)

        if (profile.type === 'sso') {
            const provider = this.getTokenProvider(id, profile)
            const client = SsoClient.create(profile.ssoRegion, provider)

            // TODO: this seems to fail on the backend for scoped tokens
            await client.logout().catch(err => {
                const name = profile.metadata.label ?? id
                getLogger().warn(`auth: failed to logout of connection "${name}": ${UnknownError.cast(err)}`)
            })

            return provider.invalidate()
        } else if (profile.type === 'iam') {
            globals.loginManager.store.invalidateCredentials(fromString(id))
        }
    }

    private async updateConnectionState(id: Connection['id'], connectionState: ProfileMetadata['connectionState']) {
        const oldProfile = this.store.getProfileOrThrow(id)
        if (oldProfile.metadata.connectionState === connectionState) {
            return oldProfile
        }

        const profile = await this.store.updateProfile(id, { connectionState })
        if (this.#activeConnection?.id === id) {
            this.#activeConnection.state = connectionState
            this.onDidChangeActiveConnectionEmitter.fire(this.#activeConnection)
        }

        return profile
    }

    private async validateConnection<T extends Profile>(id: Connection['id'], profile: StoredProfile<T>) {
        if (profile.type === 'sso') {
            const provider = this.getTokenProvider(id, profile)
            if ((await provider.getToken()) === undefined) {
                return this.updateConnectionState(id, 'invalid')
            } else {
                return this.updateConnectionState(id, 'valid')
            }
        } else {
            const provider = await this.getCredentialsProvider(id)
            try {
                const credentials = await this.getCachedCredentials(provider)
                if (credentials !== undefined) {
                    return this.updateConnectionState(id, 'valid')
                } else if ((await provider.canAutoConnect()) === true) {
                    await this.authenticate(id, () => this.createCachedCredentials(provider))

                    return this.store.getProfileOrThrow(id)
                } else {
                    return this.updateConnectionState(id, 'invalid')
                }
            } catch {
                return this.updateConnectionState(id, 'invalid')
            }
        }
    }

    private async getCredentialsProvider(id: Connection['id']) {
        const provider = await this.iamProfileProvider.getCredentialsProvider(fromString(id))
        if (provider === undefined) {
            throw new Error(`Credentials provider "${id}" not found`)
        }

        return provider
    }

    private getTokenProvider(id: Connection['id'], profile: StoredProfile<SsoProfile>) {
        return this.createTokenProvider(
            {
                identifier: id,
                startUrl: profile.startUrl,
                scopes: profile.scopes,
                region: profile.ssoRegion,
            },
            this.ssoCache
        )
    }

    private getIamConnection(id: Connection['id'], provider: CredentialsProvider): IamConnection & StatefulConnection {
        const profile = this.store.getProfileOrThrow(id)

        return {
            id,
            type: 'iam',
            state: profile.metadata.connectionState,
            label: profile.metadata.label ?? id,
            getCredentials: () => this.debouncedGetCredentials(id, provider),
        }
    }

    private getSsoConnection(
        id: Connection['id'],
        profile: StoredProfile<SsoProfile>
    ): SsoConnection & StatefulConnection {
        const provider = this.getTokenProvider(id, profile)
        const truncatedUrl = profile.startUrl.match(/https?:\/\/(.*)\.awsapps\.com\/start/)?.[1] ?? profile.startUrl
        const label = profile.startUrl === builderIdStartUrl ? 'AWS Builder ID' : `IAM Identity Center (${truncatedUrl})`

        return {
            id,
            type: profile.type,
            scopes: profile.scopes,
            startUrl: profile.startUrl,
            state: profile.metadata.connectionState,
            label: profile.metadata?.label ?? label,
            getToken: () => this.debouncedGetToken(id, provider),
        }
    }

    private async authenticate<T>(id: Connection['id'], callback: () => Promise<T>): Promise<T> {
        await this.updateConnectionState(id, 'authenticating')

        try {
            const result = await callback()
            await this.updateConnectionState(id, 'valid')

            return result
        } catch (err) {
            await this.updateConnectionState(id, 'invalid')
            throw err
        }
    }

    private async createCachedCredentials(provider: CredentialsProvider) {
        const providerId = provider.getCredentialsId()
        globals.loginManager.store.invalidateCredentials(providerId)
        const { credentials } = await globals.loginManager.store.upsertCredentials(providerId, provider)
        await globals.loginManager.validateCredentials(credentials, provider.getDefaultRegion())

        return credentials
    }

    private async getCachedCredentials(provider: CredentialsProvider) {
        const creds = await globals.loginManager.store.getCredentials(provider.getCredentialsId())
        if (creds !== undefined && creds.credentialsHashCode === provider.getHashCode()) {
            return creds.credentials
        }
    }

    private readonly debouncedGetToken = keyedDebounce(Auth.prototype.getToken.bind(this))
    private async getToken(id: Connection['id'], provider: SsoAccessTokenProvider): Promise<SsoToken> {
        const token = await provider.getToken()

        return token ?? this.handleInvalidCredentials(id, () => provider.createToken())
    }

    private readonly debouncedGetCredentials = keyedDebounce(Auth.prototype.getCredentials.bind(this))
    private async getCredentials(id: Connection['id'], provider: CredentialsProvider): Promise<Credentials> {
        const credentials = await this.getCachedCredentials(provider)
        if (credentials !== undefined) {
            return credentials
        } else if ((await provider.canAutoConnect()) === true) {
            return this.createCachedCredentials(provider)
        } else {
            return this.handleInvalidCredentials(id, () => this.createCachedCredentials(provider))
        }
    }

    private async handleInvalidCredentials<T>(id: Connection['id'], refresh: () => Promise<T>): Promise<T> {
        const previousState = this.store.getProfile(id)?.metadata.connectionState
        await this.updateConnectionState(id, 'invalid')

        if (previousState === 'invalid') {
            throw new ToolkitError('Connection is invalid or expired. Try logging in again.', {
                code: 'InvalidConnection',
            })
        }

        if (previousState === 'valid') {
            const message = localize('aws.auth.invalidConnection', 'Connection is invalid or expired, login again?')
            const resp = await vscode.window.showInformationMessage(message, localizedText.yes, localizedText.no)
            if (resp !== localizedText.yes) {
                throw new ToolkitError('User cancelled login', {
                    cancelled: true,
                    code: 'InvalidConnection',
                })
            }
        }

        return this.authenticate(id, refresh)
    }

    public readonly tryAutoConnect = once(async () => {
        if (this.activeConnection !== undefined) {
            return
        }

        const conn = await this.restorePreviousSession()
        if (conn !== undefined) {
            return
        }

        const defaultProfileId = asString({ credentialSource: 'profile', credentialTypeId: 'default' })
        const ec2ProfileId = asString({ credentialSource: 'ec2', credentialTypeId: 'instance' })
        const ecsProfileId = asString({ credentialSource: 'ecs', credentialTypeId: 'instance' })
        const legacyProfile = new CredentialsSettings().get('profile', defaultProfileId) || defaultProfileId
        const tryConnection = async (id: string) => {
            try {
                await this.useConnection({ id })
                return true
            } catch (err) {
                getLogger().warn(`auth: failed to auto-connect using "${id}": ${UnknownError.cast(err).message}`)
                return false
            }
        }

        await loadIamProfilesIntoStore(this.store, this.iamProfileProvider)
        for (const id of [ec2ProfileId, ecsProfileId, legacyProfile]) {
            if ((await tryConnection(id)) === true) {
                getLogger().info(`auth: automatically connected with "${id}"`)
                // Removes the setting from the UI
                if (id === legacyProfile) {
                    new CredentialsSettings().delete('profile')
                }
            }
        }
    })

    public getConnectionState(id: Connection['id']): ProfileMetadata['connectionState'] {
        return this.store.getProfileOrThrow(id).metadata.connectionState
    }

    static #instance: Auth | undefined
    public static get instance() {
        return (this.#instance ??= new Auth(new ProfileStore(globals.context.globalState)))
    }
}

const getConnectionIcon = (conn: Connection) =>
    conn.type === 'sso' ? getIcon('vscode-account') : getIcon('vscode-key')

function toPickerItem(conn: Connection) {
    const label = codicon`${getConnectionIcon(conn)} ${conn.label}`
    const descPrefix = conn.type === 'iam' ? 'IAM Credential' : undefined
    const descSuffix = conn.id.startsWith('profile:')
        ? 'configured locally (~/.aws/config)'
        : 'sourced from the environment'

    return {
        label,
        data: conn,
        description: descPrefix !== undefined ? `${descPrefix}, ${descSuffix}` : undefined,
    }
}

export async function promptForConnection(auth: Auth, type?: 'iam' | 'sso') {
    const addNewConnection = {
        label: codicon`${getIcon('vscode-plus')} Add new connection`,
        data: 'addNewConnection' as const,
    }

    const items = (async function () {
        // TODO: list linked connections
        const connections = await auth.listConnections()
        connections.sort((a, b) => (a.type === 'sso' ? -1 : b.type === 'sso' ? 1 : a.label.localeCompare(b.label)))
        const filtered = type !== undefined ? connections.filter(c => c.type === type) : connections

        return [...filtered.map(toPickerItem), addNewConnection]
    })()

    const placeholder =
        type === 'iam'
            ? localize('aws.auth.promptConnection.iam.placeholder', 'Select an IAM credential')
            : localize('aws.auth.promptConnection.all.placeholder', 'Select a connection')

    const resp = await showQuickPick<Connection | 'addNewConnection'>(items, {
        placeholder,
        title: localize('aws.auth.promptConnection.title', 'Switch Connection'),
        buttons: createCommonButtons(),
    })

    if (!isValidResponse(resp)) {
        throw new CancellationError('user')
    }

    if (resp === 'addNewConnection') {
        return addConnection.execute()
    }

    return resp
}

export async function promptAndUseConnection(...[auth, type]: Parameters<typeof promptForConnection>) {
    return telemetry.aws_setCredentials.run(async span => {
        const resp = await promptForConnection(auth, type)
        if (!resp) {
            throw new CancellationError('user')
        }

        await auth.useConnection(resp)
    })
}

const switchConnections = Commands.register('aws.auth.switchConnections', (auth: Auth | unknown) => {
    if (auth instanceof Auth) {
        return promptAndUseConnection(auth)
    } else {
        return promptAndUseConnection(getResourceFromTreeNode(auth, Instance(Auth)))
    }
})

async function signout(auth: Auth) {
    const conn = auth.activeConnection

    if (conn?.type === 'sso') {
        // TODO: does deleting the connection make sense UX-wise?
        // this makes it disappear from the list of available connections
        await auth.deleteConnection(conn)

        const iamConnections = (await auth.listConnections()).filter(c => c.type === 'iam')
        const fallbackConn = iamConnections.find(c => c.id === 'profile:default') ?? iamConnections[0]
        if (fallbackConn !== undefined) {
            await auth.useConnection(fallbackConn)
        }
    } else {
        await auth.logout()

        const fallbackConn = (await auth.listConnections()).find(c => c.type === 'sso')
        if (fallbackConn !== undefined) {
            await auth.useConnection(fallbackConn)
        }
    }
}

export const createBuilderIdItem = () =>
    ({
        label: codicon`${getIcon('vscode-person')} ${localize(
            'aws.auth.builderIdItem.label',
            'Use a personal email to sign up and sign in with AWS Builder ID'
        )}`,
        data: 'builderId',
        detail: 'AWS Builder ID is a new, personal login for builders.', // TODO: need a "Learn more" button ?
    } as DataQuickPickItem<'builderId'>)

export const createSsoItem = () =>
    ({
        label: codicon`${getIcon('vscode-organization')} ${localize(
            'aws.auth.ssoItem.label',
            'Connect using {0} IAM Identity Center',
            getIdeProperties().company
        )}`,
        data: 'sso',
        detail: "Sign in to your company's IAM Identity Center access portal login page.",
    } as DataQuickPickItem<'sso'>)

export const createIamItem = () =>
    ({
        label: codicon`${getIcon('vscode-key')} ${localize('aws.auth.iamItem.label', 'Enter IAM Credentials')}`,
        data: 'iam',
        detail: 'Activates working with resources in the Explorer. Not supported by CodeWhisperer. Requires an access key ID and secret access key.',
    } as DataQuickPickItem<'iam'>)

export const isIamConnection = (conn?: Connection): conn is IamConnection => conn?.type === 'iam'
export const isSsoConnection = (conn?: Connection): conn is SsoConnection => conn?.type === 'sso'

export async function createStartUrlPrompter(title: string) {
    const existingConnections = (await Auth.instance.listConnections())
        .filter(isSsoConnection)
        .map(conn => vscode.Uri.parse(conn.startUrl))

    function validateSsoUrl(url: string) {
        if (!url.match(/^(http|https):\/\//i)) {
            return 'URLs must start with http:// or https://. Example: https://d-xxxxxxxxxx.awsapps.com/start'
        }

        try {
            const uri = vscode.Uri.parse(url, true)
            if (existingConnections.find(conn => conn.authority.toLowerCase() === uri.authority.toLowerCase())) {
                return 'A connection for this start URL already exists. Sign out before creating a new one.'
            }
        } catch (err) {
            return `URL is malformed: ${UnknownError.cast(err).message}`
        }
    }

    return createInputBox({
        title: `${title}: Enter Start URL`,
<<<<<<< HEAD
        placeholder: "Enter start URL for your organization's IAM Identity Center",
=======
        placeholder: "Enter start URL for your organization's AWS access portal",
>>>>>>> 40b2beaf
        buttons: [createHelpButton(), createExitButton()],
        validateInput: validateSsoUrl,
    })
}

// TODO: add specific documentation URL
Commands.register('aws.auth.help', async () => (await Commands.get('aws.help'))?.execute())
Commands.register('aws.auth.signout', () => signout(Auth.instance))
const addConnection = Commands.register('aws.auth.addConnection', async () => {
    const resp = await showQuickPick([createBuilderIdItem(), createSsoItem(), createIamItem()], {
        title: localize('aws.auth.addConnection.title', 'Add a Connection to {0}', getIdeProperties().company),
        placeholder: localize('aws.auth.addConnection.placeholder', 'Select a connection option'),
        buttons: createCommonButtons() as vscode.QuickInputButton[],
    })
    if (!isValidResponse(resp)) {
        throw new CancellationError('user')
    }

    switch (resp) {
        case 'iam':
            return await globals.awsContextCommands.onCommandCreateCredentialsProfile()
        case 'sso': {
            const startUrlPrompter = await createStartUrlPrompter('IAM Identity Center')
            const startUrl = await startUrlPrompter.prompt()
            if (!isValidResponse(startUrl)) {
                throw new CancellationError('user')
            }

            const conn = await Auth.instance.createConnection({
                type: 'sso',
                startUrl,
                ssoRegion: 'us-east-1',
                scopes: ['codewhisperer:ide:recommendations'],
            })

            return Auth.instance.useConnection(conn)
        }
        case 'builderId': {
            const existingConn = (await Auth.instance.listConnections()).find(
                c => c.type === 'sso' && c.startUrl === builderIdStartUrl
            )
            // Right now users can only have 1 builder id connection
            const conn =
                existingConn ??
                (await Auth.instance.createConnection({
                    type: 'sso',
                    startUrl: builderIdStartUrl,
                    ssoRegion: 'us-east-1',
                    scopes: ['codewhisperer:ide:recommendations'],
                }))

            return Auth.instance.useConnection(conn)
        }
    }
})

const reauth = Commands.register('_aws.auth.reauthenticate', async (auth: Auth, conn: Connection) => {
    try {
        await auth.reauthenticate(conn)
    } catch (err) {
        throw ToolkitError.chain(err, 'Unable to authenticate connection')
    }
})

// Used to decouple from the `Commands` implementation
Commands.register('_aws.auth.autoConnect', () => Auth.instance.tryAutoConnect())

export const useIamCredentials = Commands.register('_aws.auth.useIamCredentials', (auth: Auth) =>
    promptAndUseConnection(auth, 'iam')
)

// Legacy commands
export const login = Commands.register('aws.login', async (auth: Auth = Auth.instance) => {
    const connections = await auth.listConnections()
    if (connections.length === 0) {
        return addConnection.execute()
    } else {
        return switchConnections.execute(auth)
    }
})
Commands.register('aws.logout', () => signout(Auth.instance))
Commands.register('aws.credentials.edit', () => globals.awsContextCommands.onCommandEditCredentials())
Commands.register('aws.credentials.profile.create', async () => {
    try {
        await globals.awsContextCommands.onCommandCreateCredentialsProfile()
    } finally {
        telemetry.aws_createCredentials.emit()
    }
})

function mapEventType<T, U = void>(event: vscode.Event<T>, fn?: (val: T) => U): vscode.Event<U> {
    const emitter = new vscode.EventEmitter<U>()
    event(val => (fn ? emitter.fire(fn(val)) : emitter.fire(undefined as U)))

    return emitter.event
}

export class AuthNode implements TreeNode<Auth> {
    public readonly id = 'auth'
    public readonly onDidChangeTreeItem = mapEventType(this.resource.onDidChangeActiveConnection)

    public constructor(public readonly resource: Auth) {}

    public async getTreeItem() {
        // Calling this here is robust but `TreeShim` must be instantiated lazily to stop side-effects
        await this.resource.tryAutoConnect()

        if (!this.resource.hasConnections) {
            const item = new vscode.TreeItem(`Connect to ${getIdeProperties().company} to Get Started...`)
            item.command = addConnection.build().asCommand({ title: 'Add Connection' })

            return item
        }

        const conn = this.resource.activeConnection
        const itemLabel =
            conn?.label !== undefined
                ? localize('aws.auth.node.connected', `Connected with {0}`, conn.label)
                : localize('aws.auth.node.selectConnection', 'Select a connection...')

        const item = new vscode.TreeItem(itemLabel)
        item.contextValue = 'awsAuthNode'

        if (conn !== undefined && conn.state !== 'valid') {
            item.iconPath = getIcon('vscode-error')
            if (conn.state === 'authenticating') {
                item.description = 'authenticating...'
            } else {
                item.description = 'expired or invalid, click to authenticate'
                item.command = reauth.build(this.resource, conn).asCommand({ title: 'Reauthenticate' })
            }
        } else {
            item.command = switchConnections.build(this.resource).asCommand({ title: 'Login' })
            item.iconPath = conn !== undefined ? getConnectionIcon(conn) : undefined
        }

        return item
    }
}<|MERGE_RESOLUTION|>--- conflicted
+++ resolved
@@ -802,11 +802,7 @@
 
     return createInputBox({
         title: `${title}: Enter Start URL`,
-<<<<<<< HEAD
-        placeholder: "Enter start URL for your organization's IAM Identity Center",
-=======
         placeholder: "Enter start URL for your organization's AWS access portal",
->>>>>>> 40b2beaf
         buttons: [createHelpButton(), createExitButton()],
         validateInput: validateSsoUrl,
     })
