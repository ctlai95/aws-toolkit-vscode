--- conflicted
+++ resolved
@@ -28,14 +28,9 @@
 import { cdkNode, CdkRootNode } from '../cdk/explorer/rootNode'
 import { CodeWhispererNode, codewhispererNode } from '../codewhisperer/explorer/codewhispererNode'
 import { once } from '../shared/utilities/functionUtils'
-<<<<<<< HEAD
 import { Auth, AuthNode, isIamConnection } from '../credentials/auth'
-import { isCloud9 } from '../shared/extensionUtilities'
-=======
-import { Auth, AuthNode } from '../credentials/auth'
 import { CodeCatalystRootNode } from '../codecatalyst/explorer'
 import { CodeCatalystAuthenticationProvider } from '../codecatalyst/auth'
->>>>>>> f16eab78
 
 /**
  * Activates the AWS Explorer UI and related functionality.
