--- conflicted
+++ resolved
@@ -6,11 +6,12 @@
 import * as vscode from 'vscode'
 import * as sinon from 'sinon'
 import * as codewhispererClient from '../../codewhisperer/client/codewhisperer'
-<<<<<<< HEAD
-import { vsCodeState, AcceptedSuggestionEntry, CodeScanIssue } from '../../codewhisperer/models/model'
-=======
-import { vsCodeState, AcceptedSuggestionEntry, CodeSuggestionsState } from '../../codewhisperer/models/model'
->>>>>>> ea3f06a6
+import {
+    vsCodeState,
+    AcceptedSuggestionEntry,
+    CodeScanIssue,
+    CodeSuggestionsState,
+} from '../../codewhisperer/models/model'
 import { MockDocument } from '../fake/fakeDocument'
 import { getLogger } from '../../shared/logger'
 import { CodeWhispererCodeCoverageTracker } from '../../codewhisperer/tracker/codewhispererCodeCoverageTracker'
