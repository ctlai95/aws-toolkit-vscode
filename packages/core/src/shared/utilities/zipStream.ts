/*!
 * Copyright Amazon.com, Inc. or its affiliates. All Rights Reserved.
 * SPDX-License-Identifier: Apache-2.0
 */
import { WritableStreamBuffer } from 'stream-buffers'
import crypto from 'crypto'
import { readFileAsString } from '../filesystemUtilities'
// Use require instead of import since this package doesn't support commonjs
const { ZipWriter, TextReader } = require('@zip.js/zip.js')
import { getLogger } from '../logger/logger'

export interface ZipStreamResult {
    sizeInBytes: number
    hash: string
    streamBuffer: WritableStreamBuffer
}

export type ZipStreamProps = {
    hashAlgorithm: 'md5' | 'sha256'
    maxNumberOfFileStreams: number
    compressionLevel: number
}

const defaultProps: ZipStreamProps = {
    hashAlgorithm: 'sha256',
    maxNumberOfFileStreams: 100,
    compressionLevel: 1,
}

/**
 * Creates in-memory zip archives that output to a stream buffer.
 *
 * Example usage:
 * ```ts
 * const zipStream = new ZipStream({
            hashAlgorithm: 'sha256',
            maxNumberOfFileStreams: 150,
            compressionLevel: 1,
            memLevel: 9,
        })
 * zipStream.writeString('Hello World', 'file1.txt')
 * zipStream.writeFile('/path/to/some/file.txt', 'file2.txt')
 * const result = await zipStream.finalize([optional onProgress handler, called 1x per sec])
 * console.log(result) // { sizeInBytes: ..., hash: ..., streamBuffer: ... }
 * ```
 */
export class ZipStream {
    // TypeScript compiler is confused about using ZipWriter as a type
    // @ts-ignore
    private _zipWriter: ZipWriter<WritableStream>
    private _streamBuffer: WritableStreamBuffer
    private _hasher: crypto.Hash
    private _numberOfFilesToStream: number = 0
    private _numberOfFilesSucceeded: number = 0
    private _filesToZip: [string, string][] = []
    private _filesBeingZipped: number = 0
    private _maxNumberOfFileStreams: number
    boundFileCompletionCallback: (progress: number, total: number) => void
    boundFileStartCallback: (totalBytes: number) => void

    constructor(props: Partial<ZipStreamProps> = {}) {
        // Allow any user-provided values to override default values
        const mergedProps = { ...defaultProps, ...props }
        const { hashAlgorithm, compressionLevel, maxNumberOfFileStreams } = mergedProps

        this.boundFileCompletionCallback = this.onFinishedCompressingFile.bind(this)
        this.boundFileStartCallback = this.onStartCompressingFile.bind(this)

        this._zipWriter = new ZipWriter(
            new WritableStream({
                write: chunk => {
                    this._streamBuffer.write(chunk)
                    this._hasher.update(chunk)
                },
            }),
            { level: compressionLevel }
        )
        this._maxNumberOfFileStreams = maxNumberOfFileStreams

        this._streamBuffer = new WritableStreamBuffer()

<<<<<<< HEAD
        this._hasher = crypto.createHash(hashAlgorithm)
    }

    public onStartCompressingFile(totalBytes: number) {
        this._filesBeingZipped++
    }

    public onFinishedCompressingFile(computedsize: number) {
        this._numberOfFilesSucceeded++
        this._filesBeingZipped--

        if (this._filesToZip.length > 0 && this._filesBeingZipped < this._maxNumberOfFileStreams) {
            const [fileToZip, path] = this._filesToZip.shift()!
            void readFileAsString(fileToZip).then(content => {
                return this._zipWriter.add(path, new TextReader(content), {
                    onend: this.boundFileCompletionCallback,
                    onstart: this.boundFileStartCallback,
                })
            })
        }
=======
        this._archive.on('data', (data) => {
            this._hasher.update(data)
        })
        this._archive.on('error', (err) => {
            throw err
        })
        this._archive.on('warning', (err) => {
            getLogger().warn(err)
        })
>>>>>>> 65fac132
    }

    public writeString(data: string, path: string) {
        return this._zipWriter.add(path, new TextReader(data))
    }

    public writeFile(file: string, path: string) {
        // We use _numberOfFilesToStream to make sure we don't finalize too soon
        // (before the progress event has been fired for the last file)
        // The problem is that we can't rely on progress.entries.total,
        // because files can be added to the queue faster
        // than the progress event is fired
        this._numberOfFilesToStream++
        // console.log('this._numberOfFilesToStream is now', this._numberOfFilesToStream)
        // We only start zipping another file if we're under our limit
        // of concurrent file streams
        if (this._filesBeingZipped < this._maxNumberOfFileStreams) {
            void readFileAsString(file).then(content => {
                return this._zipWriter.add(path, new TextReader(content), {
                    onend: this.boundFileCompletionCallback,
                    onstart: this.boundFileStartCallback,
                })
            })
        } else {
            // Queue it for later (see "write" event)
            this._filesToZip.push([file, path])
        }
    }

    public async finalize(onProgress?: (percentComplete: number) => void): Promise<ZipStreamResult> {
        let finished = false
        // We need to poll to check for all the file streams to be completely processed
        // -- we are keeping track of this via the "progress" event handler
        while (!finished) {
            finished = await new Promise(resolve => {
                setTimeout(() => {
                    getLogger().verbose('success is', this._numberOfFilesSucceeded, '/', this._numberOfFilesToStream)
                    onProgress?.(Math.floor((100 * this._numberOfFilesSucceeded) / this._numberOfFilesToStream))
                    resolve(this._numberOfFilesToStream <= this._numberOfFilesSucceeded)
                }, 1000)
            })
        }
        // We're done streaming all files, so we can close the zip stream

        await this._zipWriter.close()
        return {
            sizeInBytes: this._streamBuffer.size(),
            hash: this._hasher.digest('base64'),
            streamBuffer: this._streamBuffer,
        }
    }
}<|MERGE_RESOLUTION|>--- conflicted
+++ resolved
@@ -68,7 +68,7 @@
 
         this._zipWriter = new ZipWriter(
             new WritableStream({
-                write: chunk => {
+                write: (chunk) => {
                     this._streamBuffer.write(chunk)
                     this._hasher.update(chunk)
                 },
@@ -79,7 +79,6 @@
 
         this._streamBuffer = new WritableStreamBuffer()
 
-<<<<<<< HEAD
         this._hasher = crypto.createHash(hashAlgorithm)
     }
 
@@ -93,24 +92,13 @@
 
         if (this._filesToZip.length > 0 && this._filesBeingZipped < this._maxNumberOfFileStreams) {
             const [fileToZip, path] = this._filesToZip.shift()!
-            void readFileAsString(fileToZip).then(content => {
+            void readFileAsString(fileToZip).then((content) => {
                 return this._zipWriter.add(path, new TextReader(content), {
                     onend: this.boundFileCompletionCallback,
                     onstart: this.boundFileStartCallback,
                 })
             })
         }
-=======
-        this._archive.on('data', (data) => {
-            this._hasher.update(data)
-        })
-        this._archive.on('error', (err) => {
-            throw err
-        })
-        this._archive.on('warning', (err) => {
-            getLogger().warn(err)
-        })
->>>>>>> 65fac132
     }
 
     public writeString(data: string, path: string) {
@@ -128,7 +116,7 @@
         // We only start zipping another file if we're under our limit
         // of concurrent file streams
         if (this._filesBeingZipped < this._maxNumberOfFileStreams) {
-            void readFileAsString(file).then(content => {
+            void readFileAsString(file).then((content) => {
                 return this._zipWriter.add(path, new TextReader(content), {
                     onend: this.boundFileCompletionCallback,
                     onstart: this.boundFileStartCallback,
@@ -145,7 +133,7 @@
         // We need to poll to check for all the file streams to be completely processed
         // -- we are keeping track of this via the "progress" event handler
         while (!finished) {
-            finished = await new Promise(resolve => {
+            finished = await new Promise((resolve) => {
                 setTimeout(() => {
                     getLogger().verbose('success is', this._numberOfFilesSucceeded, '/', this._numberOfFilesToStream)
                     onProgress?.(Math.floor((100 * this._numberOfFilesSucceeded) / this._numberOfFilesToStream))
