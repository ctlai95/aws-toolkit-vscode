--- conflicted
+++ resolved
@@ -8,22 +8,13 @@
 import { EditorContextCommandType } from '../../commands/registerCommands'
 import { AuthFollowUpType } from '../../../amazonq/auth/model'
 import {
-<<<<<<< HEAD
     ChatItem,
-    ChatItemButton,
-    ChatItemFormItem,
-    DetailedList,
-    DetailedListItem,
-    MynahUIDataModel,
-    QuickActionCommand,
-} from '@aws/mynah-ui'
-import { DocumentReference } from '../../controllers/chat/model'
-import { TabType } from '../../../amazonq/webview/ui/storages/tabsStorage'
-=======
     ChatItemButton,
     ChatItemContent,
     ChatItemFormItem,
     CodeBlockActions,
+    DetailedList,
+    DetailedListItem,
     MynahIcons,
     MynahIconsType,
     MynahUIDataModel,
@@ -32,7 +23,7 @@
 } from '@aws/mynah-ui'
 import { DocumentReference } from '../../controllers/chat/model'
 import { AsyncEventProgressMessage } from '../../../amazonq/commons/connector/connectorMessages'
->>>>>>> 1667c944
+import { TabType } from '../../../amazonq/webview/ui/storages/tabsStorage'
 
 class UiMessage {
     readonly time: number = Date.now()
